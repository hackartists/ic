use crate::async_trait;
use crate::state_api::state::{HasStateLabel, OpOut, PocketIcError, StateLabel};
use crate::OpId;
use crate::Operation;
use crate::{copy_dir, BlobStore};
use askama::Template;
use axum::{
    extract::State,
    response::{Html, IntoResponse, Response as AxumResponse},
};
use candid::Decode;
use futures::future::BoxFuture;
use futures::FutureExt;
use hyper::body::Bytes;
use hyper::header::{HeaderValue, CONTENT_TYPE};
use hyper::{Method, StatusCode};
use hyper_rustls::HttpsConnectorBuilder;
use hyper_socks2::SocksConnector;
use hyper_util::{
    client::legacy::{connect::HttpConnector, Client},
    rt::TokioExecutor,
};
use ic_boundary::{Health, RootKey};
use ic_config::{
    execution_environment, flag_status::FlagStatus, http_handler, subnet_config::SubnetConfig,
};
use ic_crypto_sha2::Sha256;
use ic_http_endpoints_public::{
    metrics::HttpHandlerMetrics, CallServiceV2, CallServiceV3, CanisterReadStateServiceBuilder,
    IngressValidatorBuilder, QueryServiceBuilder, SubnetReadStateServiceBuilder,
};
use ic_https_outcalls_adapter::{CanisterHttp, CanisterRequestBody};
use ic_https_outcalls_adapter_client::CanisterHttpAdapterClientImpl;
use ic_https_outcalls_service::canister_http_service_server::CanisterHttpService;
use ic_https_outcalls_service::canister_http_service_server::CanisterHttpServiceServer;
use ic_https_outcalls_service::CanisterHttpSendRequest;
use ic_https_outcalls_service::CanisterHttpSendResponse;
use ic_interfaces::{crypto::BasicSigner, ingress_pool::IngressPoolThrottler};
use ic_interfaces_adapter_client::NonBlockingChannel;
use ic_interfaces_state_manager::StateReader;
use ic_logger::ReplicaLogger;
use ic_management_canister_types::{
    CanisterIdRecord, CanisterInstallMode, EcdsaCurve, EcdsaKeyId, MasterPublicKeyId,
    Method as Ic00Method, ProvisionalCreateCanisterWithCyclesArgs,
};
use ic_metrics::MetricsRegistry;
use ic_protobuf::registry::routing_table::v1::RoutingTable as PbRoutingTable;
use ic_registry_keys::make_routing_table_record_key;
use ic_registry_proto_data_provider::ProtoRegistryDataProvider;
use ic_registry_routing_table::{CanisterIdRange, RoutingTable, CANISTER_IDS_PER_SUBNET};
use ic_registry_subnet_type::SubnetType;
use ic_state_machine_tests::Level;
use ic_state_machine_tests::{
    finalize_registry, IngressState, IngressStatus, RejectCode, StateMachine, StateMachineBuilder,
    StateMachineConfig, StateMachineStateDir, SubmitIngressError, Time,
};
use ic_test_utilities_registry::add_subnet_list_record;
use ic_types::{
    artifact::UnvalidatedArtifactMutation,
    canister_http::{CanisterHttpReject, CanisterHttpRequestId, CanisterHttpResponseContent},
    crypto::{BasicSig, BasicSigOf, CryptoResult, Signable},
    messages::{
        CertificateDelegation, HttpCallContent, HttpRequestEnvelope, MessageId as OtherMessageId,
        QueryResponseHash, ReplicaHealthStatus, SignedIngress,
    },
    time::GENESIS,
    CanisterId, Height, NodeId, NumInstructions, PrincipalId, RegistryVersion, SubnetId,
};
use ic_validator_ingress_message::StandaloneIngressSigVerifier;
use itertools::Itertools;
use pocket_ic::common::rest::{
    self, BinaryBlob, BlobCompression, CanisterHttpHeader, CanisterHttpMethod, CanisterHttpRequest,
    CanisterHttpResponse, DtsFlag, ExtendedSubnetConfigSet, MockCanisterHttpResponse, RawAddCycles,
    RawCanisterCall, RawEffectivePrincipal, RawMessageId, RawSetStableMemory,
    SubnetInstructionConfig, SubnetKind, SubnetSpec, Topology,
};
use rand::rngs::StdRng;
use rand::Rng;
use rand::SeedableRng;
use serde::{Deserialize, Serialize};
use std::hash::Hash;
use std::str::FromStr;
use std::{
    cmp::max,
    collections::{BTreeMap, HashMap},
    fs::File,
    io::{BufReader, Write},
    path::PathBuf,
    sync::{Arc, Mutex, RwLock},
    time::{Duration, SystemTime},
};
use tempfile::TempDir;
<<<<<<< HEAD
use tokio::sync::OnceCell;
=======
use tokio::sync::Mutex as TokioMutex;
>>>>>>> 26d5f9d0
use tokio::{runtime::Runtime, sync::mpsc};
use tonic::transport::{Channel, Server};
use tonic::transport::{Endpoint, Uri};
use tonic::{Code, Request, Response, Status};
use tower::{
    service_fn,
    util::{BoxCloneService, ServiceExt},
};

// See build.rs
include!(concat!(env!("OUT_DIR"), "/dashboard.rs"));

/// The response type for `/api/v2` and `/api/v3` IC endpoint operations.
pub(crate) type ApiResponse = BoxFuture<'static, (u16, BTreeMap<String, Vec<u8>>, Vec<u8>)>;

/// We assume that the maximum number of subnets on the mainnet is 1024.
/// Used for generating canister ID ranges that do not appear on mainnet.
pub const MAXIMUM_NUMBER_OF_SUBNETS_ON_MAINNET: u64 = 1024;

async fn into_api_response(resp: AxumResponse) -> (u16, BTreeMap<String, Vec<u8>>, Vec<u8>) {
    (
        resp.status().into(),
        resp.headers()
            .iter()
            .map(|(name, value)| (name.as_str().to_string(), value.as_bytes().to_vec()))
            .collect(),
        axum::body::to_bytes(resp.into_body(), usize::MAX)
            .await
            .unwrap()
            .to_vec(),
    )
}

fn compute_subnet_seed(
    ranges: Vec<CanisterIdRange>,
    alloc_range: Option<CanisterIdRange>,
) -> [u8; 32] {
    let mut hasher = Sha256::new();
    hasher.write(format!("SubnetCanisterRanges({:?},{:?})", ranges, alloc_range).as_bytes());
    hasher.finish()
}

#[derive(Clone, Serialize, Deserialize)]
struct RawTopologyInternal(pub BTreeMap<String, RawSubnetConfigInternal>);

#[derive(Clone, Serialize, Deserialize)]
struct RawSubnetConfigInternal {
    pub subnet_config: SubnetConfigInternal,
    pub time: SystemTime,
}

#[derive(Clone)]
struct TopologyInternal(pub BTreeMap<[u8; 32], SubnetConfigInternal>);

#[derive(Clone, Serialize, Deserialize)]
struct SubnetConfigInternal {
    pub subnet_id: SubnetId,
    pub subnet_kind: SubnetKind,
    pub instruction_config: SubnetInstructionConfig,
    pub dts_flag: DtsFlag,
    pub ranges: Vec<CanisterIdRange>,
    pub alloc_range: Option<CanisterIdRange>,
}

pub(crate) type CanisterHttpAdapters = Arc<TokioMutex<HashMap<SubnetId, CanisterHttp>>>;

pub struct PocketIc {
    state_dir: Option<PathBuf>,
    subnets: Arc<RwLock<BTreeMap<SubnetId, Arc<StateMachine>>>>,
    canister_http_adapters: CanisterHttpAdapters,
    routing_table: RoutingTable,
    /// Created on initialization and updated if a new subnet is created.
    topology: TopologyInternal,
    // Used for choosing a random subnet when the user does not specify
    // where a canister should be created. This value is seeded,
    // so reproducibility is maintained.
    randomness: StdRng,
    // The initial state hash used for computing the state label
    // to distinguish PocketIC instances with different initial configs.
    initial_state_hash: [u8; 32],
    // The following fields are used to create a new subnet.
    range_gen: RangeGen,
    registry_data_provider: Arc<ProtoRegistryDataProvider>,
    runtime: Arc<Runtime>,
    nonmainnet_features: bool,
    log_level: Option<Level>,
}

impl Drop for PocketIc {
    fn drop(&mut self) {
        let subnets = self.subnets.read().unwrap();
        if let Some(ref state_dir) = self.state_dir {
            for subnet in subnets.values() {
                subnet.checkpointed_tick();
            }
            for subnet in subnets.values() {
                subnet.await_state_hash();
            }
            let mut topology_file = File::create(state_dir.join("topology.json")).unwrap();
            let raw_topology: RawTopologyInternal = RawTopologyInternal(
                self.topology
                    .0
                    .clone()
                    .into_iter()
                    .map(|(seed, config)| {
                        let time = subnets.get(&config.subnet_id).unwrap().time();
                        (
                            hex::encode(seed),
                            RawSubnetConfigInternal {
                                subnet_config: config,
                                time,
                            },
                        )
                    })
                    .collect(),
            );
            let topology_json = serde_json::to_string(&raw_topology).unwrap();
            topology_file.write_all(topology_json.as_bytes()).unwrap();
        }
        for subnet in subnets.values() {
            subnet.drop_payload_builder();
        }
    }
}

impl PocketIc {
    pub(crate) fn canister_http_adapters(&self) -> CanisterHttpAdapters {
        self.canister_http_adapters.clone()
    }

    pub(crate) fn topology(&self) -> Topology {
        let mut topology = Topology(BTreeMap::new());
        let subnets = self.subnets.read().unwrap();
        for (subnet_seed, config) in self.topology.0.iter() {
            // What will be returned to the client:
            let subnet_config = pocket_ic::common::rest::SubnetConfig {
                subnet_kind: config.subnet_kind,
                subnet_seed: *subnet_seed,
                node_ids: subnets
                    .get(&config.subnet_id)
                    .unwrap()
                    .nodes
                    .iter()
                    .map(|n| n.node_id.get().0.into())
                    .collect(),
                canister_ranges: config.ranges.iter().map(from_range).collect(),
                instruction_config: config.instruction_config.clone(),
            };
            topology
                .0
                .insert(config.subnet_id.get().into(), subnet_config);
        }
        topology
    }

    fn create_state_machine_state_dir(
        state_dir: &Option<PathBuf>,
        subnet_seed: &[u8; 32],
    ) -> Box<dyn StateMachineStateDir> {
        if let Some(ref state_dir) = state_dir {
            Box::new(state_dir.join(hex::encode(subnet_seed)))
        } else {
            Box::new(TempDir::new().unwrap())
        }
    }

    fn state_machine_builder(
        state_machine_state_dir: Box<dyn StateMachineStateDir>,
        runtime: Arc<Runtime>,
        subnet_kind: SubnetKind,
        subnet_seed: [u8; 32],
        instruction_config: SubnetInstructionConfig,
        registry_data_provider: Arc<ProtoRegistryDataProvider>,
        time: SystemTime,
        nonmainnet_features: bool,
        log_level: Option<Level>,
    ) -> StateMachineBuilder {
        let subnet_type = conv_type(subnet_kind);
        let subnet_size = subnet_size(subnet_kind);
        let mut subnet_config = SubnetConfig::new(subnet_type);
        let mut hypervisor_config = if nonmainnet_features {
            ic_starter::hypervisor_config(true)
        } else {
            execution_environment::Config::default()
        };
        if let SubnetInstructionConfig::Benchmarking = instruction_config {
            let instruction_limit = NumInstructions::new(99_999_999_999_999);
            if instruction_limit > subnet_config.scheduler_config.max_instructions_per_round {
                subnet_config.scheduler_config.max_instructions_per_round = instruction_limit;
            }
            subnet_config.scheduler_config.max_instructions_per_message = instruction_limit;
            subnet_config
                .scheduler_config
                .max_instructions_per_message_without_dts = instruction_limit;
            hypervisor_config.max_query_call_graph_instructions = instruction_limit;
        }
        // bound PocketIc resource consumption
        hypervisor_config.embedders_config.min_sandbox_count = 0;
        hypervisor_config.embedders_config.max_sandbox_count = 64;
        hypervisor_config.embedders_config.max_sandbox_idle_time = Duration::from_secs(30);
        // shorter query stats epoch length for faster query stats aggregation
        hypervisor_config.query_stats_epoch_length = 60;
        // enable canister debug prints
        hypervisor_config
            .embedders_config
            .feature_flags
            .rate_limiting_of_debug_prints = FlagStatus::Disabled;
        let state_machine_config = StateMachineConfig::new(subnet_config, hypervisor_config);
        let t = time
            .duration_since(SystemTime::UNIX_EPOCH)
            .unwrap()
            .as_nanos() as u64;
        let time = Time::from_nanos_since_unix_epoch(t);
        StateMachineBuilder::new()
            .with_runtime(runtime)
            .with_config(Some(state_machine_config))
            .with_subnet_seed(subnet_seed)
            .with_subnet_size(subnet_size.try_into().unwrap())
            .with_subnet_type(subnet_type)
            .with_time(time)
            .with_state_machine_state_dir(state_machine_state_dir)
            .with_registry_data_provider(registry_data_provider.clone())
            .with_log_level(log_level)
    }

    pub(crate) fn new(
        runtime: Arc<Runtime>,
        subnet_configs: ExtendedSubnetConfigSet,
        state_dir: Option<PathBuf>,
        nonmainnet_features: bool,
        log_level: Option<Level>,
    ) -> Self {
        let mut range_gen = RangeGen::new();
        let mut routing_table = RoutingTable::new();
        let mut nns_subnet_id = subnet_configs.nns.as_ref().and_then(|x| {
            x.get_subnet_id()
                .map(|y| SubnetId::new(PrincipalId(y.into())))
        });

        let topology: Option<RawTopologyInternal> = if let Some(ref state_dir) = state_dir {
            let topology_file_path = state_dir.join("topology.json");
            File::open(topology_file_path).ok().map(|file| {
                let reader = BufReader::new(file);
                serde_json::from_reader(reader).unwrap()
            })
        } else {
            None
        };

        let subnet_config_info: Vec<SubnetConfigInfo> = if let Some(topology) = topology {
            topology
                .0
                .into_iter()
                .map(|(subnet_seed, config)| SubnetConfigInfo {
                    state_machine_state_dir: Box::new(
                        state_dir.as_ref().unwrap().join(subnet_seed.clone()),
                    ),
                    subnet_id: Some(config.subnet_config.subnet_id),
                    ranges: config.subnet_config.ranges,
                    alloc_range: config.subnet_config.alloc_range,
                    subnet_kind: config.subnet_config.subnet_kind,
                    subnet_seed: hex::decode(subnet_seed).unwrap().try_into().unwrap(),
                    instruction_config: config.subnet_config.instruction_config,
                    dts_flag: config.subnet_config.dts_flag,
                    time: config.time,
                })
                .collect()
        } else {
            let fixed_range_subnets = subnet_configs.get_named();
            let flexible_subnets = {
                let sys = subnet_configs.system.iter().map(|spec| {
                    (
                        SubnetKind::System,
                        spec.get_state_path(),
                        spec.get_subnet_id(),
                        spec.get_instruction_config(),
                        spec.get_dts_flag(),
                    )
                });
                let app = subnet_configs.application.iter().map(|spec| {
                    (
                        SubnetKind::Application,
                        spec.get_state_path(),
                        spec.get_subnet_id(),
                        spec.get_instruction_config(),
                        spec.get_dts_flag(),
                    )
                });
                let verified_app = subnet_configs.verified_application.iter().map(|spec| {
                    (
                        SubnetKind::VerifiedApplication,
                        spec.get_state_path(),
                        spec.get_subnet_id(),
                        spec.get_instruction_config(),
                        spec.get_dts_flag(),
                    )
                });
                sys.chain(app).chain(verified_app)
            };

            let mut subnet_config_info: Vec<SubnetConfigInfo> = vec![];

            let ii_subnet_split = subnet_configs.ii.is_some();

            for (subnet_kind, subnet_state_dir, subnet_id, instruction_config, dts_flag) in
                fixed_range_subnets.into_iter().chain(flexible_subnets)
            {
                let RangeConfig {
                    canister_id_ranges: ranges,
                    canister_allocation_range: alloc_range,
                } = get_range_config(subnet_kind, &mut range_gen, ii_subnet_split);

                let subnet_seed = compute_subnet_seed(ranges.clone(), alloc_range);

                let state_machine_state_dir =
                    Self::create_state_machine_state_dir(&state_dir, &subnet_seed);

                if let Some(subnet_state_dir) = subnet_state_dir {
                    copy_dir(subnet_state_dir, state_machine_state_dir.path())
                        .expect("Failed to copy state directory");
                }

                subnet_config_info.push(SubnetConfigInfo {
                    state_machine_state_dir,
                    subnet_id: subnet_id.map(|raw| SubnetId::new(PrincipalId(raw.into()))),
                    ranges,
                    alloc_range,
                    subnet_kind,
                    subnet_seed,
                    instruction_config,
                    dts_flag,
                    time: GENESIS.into(),
                });
            }

            subnet_config_info
        };

        let registry_data_provider = Arc::new(ProtoRegistryDataProvider::new());
        let subnets: Arc<RwLock<BTreeMap<SubnetId, Arc<StateMachine>>>> =
            Arc::new(RwLock::new(BTreeMap::new()));
        let mut topology = TopologyInternal(BTreeMap::new());

        // Create all StateMachines and the topology from the subnet config infos.
        for SubnetConfigInfo {
            state_machine_state_dir,
            subnet_id,
            ranges,
            alloc_range,
            subnet_kind,
            subnet_seed,
            instruction_config,
            dts_flag,
            time,
        } in subnet_config_info.into_iter()
        {
            let mut builder = Self::state_machine_builder(
                state_machine_state_dir,
                runtime.clone(),
                subnet_kind,
                subnet_seed,
                instruction_config.clone(),
                registry_data_provider.clone(),
                time,
                nonmainnet_features,
                log_level,
            );

            if let DtsFlag::Disabled = dts_flag {
                builder = builder.no_dts();
            };

            if subnet_kind == SubnetKind::NNS {
                builder = builder.with_root_subnet_config();
            }

            if let Some(subnet_id) = subnet_id {
                builder = builder.with_subnet_id(subnet_id);
            }

            if subnet_kind == SubnetKind::II {
                builder = builder.with_idkg_key(MasterPublicKeyId::Ecdsa(EcdsaKeyId {
                    curve: EcdsaCurve::Secp256k1,
                    name: "dfx_test_key1".to_string(),
                }));
                builder = builder.with_idkg_key(MasterPublicKeyId::Ecdsa(EcdsaKeyId {
                    curve: EcdsaCurve::Secp256k1,
                    name: "test_key_1".to_string(),
                }));
                builder = builder.with_idkg_key(MasterPublicKeyId::Ecdsa(EcdsaKeyId {
                    curve: EcdsaCurve::Secp256k1,
                    name: "key_1".to_string(),
                }));
            }

            let sm = builder.build_with_subnets(subnets.clone());
            let subnet_id = sm.get_subnet_id();

            // Store the actual NNS subnet ID if none was provided by the client.
            if let (SubnetKind::NNS, None) = (subnet_kind, nns_subnet_id) {
                nns_subnet_id = Some(subnet_id);
            };

            // Insert ranges and allocation range into routing table
            for range in &ranges {
                routing_table.insert(*range, subnet_id).unwrap();
            }
            if let Some(alloc_range) = alloc_range {
                routing_table.insert(alloc_range, subnet_id).unwrap();
            }

            let subnet_config_internal = SubnetConfigInternal {
                subnet_id,
                subnet_kind,
                instruction_config,
                ranges,
                alloc_range,
                dts_flag,
            };
            topology.0.insert(subnet_seed, subnet_config_internal);
        }

        // Finalize registry with subnet IDs that are only available now that we created
        // all the StateMachines.
        let subnet_list = topology.0.values().map(|config| config.subnet_id).collect();
        finalize_registry(
            nns_subnet_id.unwrap_or(topology.0.values().next().unwrap().subnet_id),
            routing_table.clone(),
            subnet_list,
            registry_data_provider.clone(),
        );

        for subnet in subnets.read().unwrap().values() {
            // Reload registry on the state machines to make sure
            // all the state machines have a consistent view of the registry.
            subnet.reload_registry();
        }

        // Update the registry file on disk.
        if let Some(ref state_dir) = state_dir {
            let registry_proto_path = PathBuf::from(state_dir).join("registry.proto");
            registry_data_provider.write_to_file(registry_proto_path);
        }

        // Sync the time on the subnets (if only the NNS subnet is loaded
        // from a snapshot, then its time might diverge).
        // Since time must be monotone, we pick the maximum time.
        let mut max_time = GENESIS;
        for subnet in subnets.read().unwrap().values() {
            max_time = max(max_time, subnet.get_state_time());
        }
        for subnet in subnets.read().unwrap().values() {
            subnet.set_time(max_time.into());
        }

        // We execute a round on every subnet to make sure it has a state to certify.
        for subnet in subnets.read().unwrap().values() {
            subnet.execute_round();
        }

        let mut hasher = Sha256::new();
        let subnet_configs_string = format!("{:?}", subnet_configs);
        hasher.write(subnet_configs_string.as_bytes());
        let initial_state_hash = compute_state_label(
            &hasher.finish(),
            subnets.read().unwrap().values().cloned().collect(),
        )
        .0;

        let canister_http_adapters = Arc::new(TokioMutex::new(
            subnets
                .read()
                .unwrap()
                .iter()
                .map(|(subnet_id, sm)| {
                    (
                        *subnet_id,
                        new_canister_http_adapter(sm.replica_logger.clone(), &sm.metrics_registry),
                    )
                })
                .collect(),
        ));

        Self {
            state_dir,
            subnets,
            canister_http_adapters,
            routing_table,
            topology,
            randomness: StdRng::seed_from_u64(42),
            initial_state_hash,
            range_gen,
            registry_data_provider,
            runtime,
            nonmainnet_features,
            log_level,
        }
    }

    fn try_route_canister(&self, canister_id: CanisterId) -> Option<Arc<StateMachine>> {
        let subnet_id = self.routing_table.route(canister_id.into());
        subnet_id.map(|subnet_id| self.get_subnet_with_id(subnet_id).unwrap())
    }

    fn any_subnet(&self) -> Arc<StateMachine> {
        self.subnets
            .read()
            .unwrap()
            .values()
            .next()
            .unwrap()
            .clone()
    }

    fn random_subnet(&mut self) -> Arc<StateMachine> {
        // A new canister should be created on an app subnet by default.
        // If there are no app subnets, fall back to system subnets.
        // If there are none of these, install it on any subnet.
        let random_app_subnet = self.get_random_subnet_of_type(rest::SubnetKind::Application);
        if let Some(subnet) = random_app_subnet {
            return subnet;
        }
        let random_verified_app_subnet =
            self.get_random_subnet_of_type(rest::SubnetKind::VerifiedApplication);
        if let Some(subnet) = random_verified_app_subnet {
            return subnet;
        }
        let random_system_subnet = self.get_random_subnet_of_type(rest::SubnetKind::System);
        if let Some(subnet) = random_system_subnet {
            return subnet;
        }
        // If there are no application or system subnets, return any subnet.
        self.any_subnet()
    }

    fn nns_subnet(&self) -> Option<Arc<StateMachine>> {
        self.topology().get_nns().map(|nns_subnet_id| {
            self.get_subnet_with_id(PrincipalId(nns_subnet_id).into())
                .unwrap()
        })
    }

    fn get_subnet_with_id(&self, subnet_id: SubnetId) -> Option<Arc<StateMachine>> {
        self.subnets
            .read()
            .expect("Failed to get read lock on subnets")
            .get(&subnet_id)
            .cloned()
    }

    fn get_random_subnet_of_type(
        &mut self,
        subnet_type: rest::SubnetKind,
    ) -> Option<Arc<StateMachine>> {
        let topology = self.topology();
        let subnets = topology
            .0
            .iter()
            .filter(|(_, config)| config.subnet_kind == subnet_type)
            .collect_vec();
        if !subnets.is_empty() {
            let n = subnets.len();
            let index = self.randomness.gen_range(0..n);
            let (subnet_principal, _) = subnets[index];
            let subnet_id = SubnetId::new(PrincipalId(*subnet_principal));
            self.get_subnet_with_id(subnet_id)
        } else {
            None
        }
    }

    fn get_nns_delegation_for_subnet(&self, subnet_id: SubnetId) -> Option<CertificateDelegation> {
        let nns_subnet = match self.nns_subnet() {
            Some(nns_subnet) => nns_subnet,
            None => {
                return None;
            }
        };
        if nns_subnet.get_subnet_id() == subnet_id {
            None
        } else {
            nns_subnet.get_delegation_for_subnet(subnet_id).ok()
        }
    }
}

impl Default for PocketIc {
    fn default() -> Self {
        Self::new(
            Runtime::new().unwrap().into(),
            ExtendedSubnetConfigSet {
                application: vec![SubnetSpec::default()],
                ..Default::default()
            },
            None,
            false,
            None,
        )
    }
}

fn compute_state_label(
    initial_state_hash: &[u8; 32],
    subnets: Vec<Arc<StateMachine>>,
) -> StateLabel {
    let mut hasher = Sha256::new();
    hasher.write(initial_state_hash);
    for subnet in subnets {
        let subnet_state_hash = subnet
            .state_manager
            .latest_state_certification_hash()
            .map(|(_, h)| h.0)
            .unwrap_or_else(|| [0u8; 32].to_vec());
        let nanos = systemtime_to_unix_epoch_nanos(subnet.time());
        hasher.write(&subnet_state_hash[..]);
        hasher.write(&nanos.to_be_bytes());
    }
    StateLabel(hasher.finish())
}

impl HasStateLabel for PocketIc {
    fn get_state_label(&self) -> StateLabel {
        compute_state_label(
            &self.initial_state_hash,
            self.subnets.read().unwrap().values().cloned().collect(),
        )
    }
}

fn conv_type(inp: rest::SubnetKind) -> SubnetType {
    use rest::SubnetKind::*;
    match inp {
        Application | Fiduciary | SNS => SubnetType::Application,
        Bitcoin | II | NNS | System => SubnetType::System,
        VerifiedApplication => SubnetType::VerifiedApplication,
    }
}

fn subnet_size(subnet: SubnetKind) -> u64 {
    use rest::SubnetKind::*;
    match subnet {
        Application => 13,
        VerifiedApplication => 13,
        Fiduciary => 28,
        SNS => 34,
        Bitcoin => 13,
        II => 28,
        NNS => 40,
        System => 13,
    }
}

fn from_range(range: &CanisterIdRange) -> rest::CanisterIdRange {
    let CanisterIdRange { start, end } = range;
    let start = start.get().0.into();
    let end = end.get().0.into();
    rest::CanisterIdRange { start, end }
}

fn subnet_kind_canister_range(subnet_kind: SubnetKind) -> Option<Vec<CanisterIdRange>> {
    use rest::SubnetKind::*;
    match subnet_kind {
        Application | VerifiedApplication | System => None,
        NNS => Some(vec![
            gen_range("rwlgt-iiaaa-aaaaa-aaaaa-cai", "renrk-eyaaa-aaaaa-aaada-cai"),
            gen_range("qoctq-giaaa-aaaaa-aaaea-cai", "n5n4y-3aaaa-aaaaa-p777q-cai"),
        ]),
        II => Some(vec![
            gen_range("rdmx6-jaaaa-aaaaa-aaadq-cai", "rdmx6-jaaaa-aaaaa-aaadq-cai"),
            gen_range("uc7f6-kaaaa-aaaaq-qaaaa-cai", "ijz7v-ziaaa-aaaaq-7777q-cai"),
        ]),
        Bitcoin => Some(vec![gen_range(
            "g3wsl-eqaaa-aaaan-aaaaa-cai",
            "2qqia-xyaaa-aaaan-p777q-cai",
        )]),
        Fiduciary => Some(vec![gen_range(
            "mf7xa-laaaa-aaaar-qaaaa-cai",
            "qoznl-yiaaa-aaaar-7777q-cai",
        )]),
        SNS => Some(vec![gen_range(
            "ybpmr-kqaaa-aaaaq-aaaaa-cai",
            "ekjw2-zyaaa-aaaaq-p777q-cai",
        )]),
    }
}

fn subnet_kind_from_canister_id(canister_id: CanisterId) -> SubnetKind {
    use rest::SubnetKind::*;
    for subnet_kind in [NNS, II, Bitcoin, Fiduciary, SNS] {
        if let Some(ranges) = subnet_kind_canister_range(subnet_kind) {
            if ranges.iter().any(|r| r.contains(&canister_id)) {
                return subnet_kind;
            }
        }
    }
    Application
}

fn get_range_config(
    subnet_kind: rest::SubnetKind,
    range_gen: &mut RangeGen,
    ii_subnet_split: bool,
) -> RangeConfig {
    use rest::SubnetKind::*;
    if matches!(subnet_kind, NNS) && !ii_subnet_split {
        let range = gen_range("rwlgt-iiaaa-aaaaa-aaaaa-cai", "n5n4y-3aaaa-aaaaa-p777q-cai");
        let canister_id_ranges = vec![range];
        let canister_allocation_range = Some(range_gen.next_range());
        RangeConfig {
            canister_id_ranges,
            canister_allocation_range,
        }
    } else {
        let (canister_id_ranges, canister_allocation_range) =
            match subnet_kind_canister_range(subnet_kind) {
                Some(ranges) => (ranges, Some(range_gen.next_range())),
                None => (vec![range_gen.next_range()], None),
            };
        RangeConfig {
            canister_id_ranges,
            canister_allocation_range,
        }
    }
}

/// A stateful helper for finding available canister ranges.
#[derive(Default)]
struct RangeGen {
    range_offset: u64,
}

impl RangeGen {
    pub fn new() -> Self {
        Default::default()
    }

    /// Returns the next canister id range from the top
    pub fn next_range(&mut self) -> CanisterIdRange {
        let offset = (u64::MAX / CANISTER_IDS_PER_SUBNET) - 1 - self.range_offset;
        self.range_offset += 1;
        let start = offset * CANISTER_IDS_PER_SUBNET;
        let end = ((offset + 1) * CANISTER_IDS_PER_SUBNET) - 1;
        CanisterIdRange {
            start: CanisterId::from_u64(start),
            end: CanisterId::from_u64(end),
        }
    }
}

fn gen_range(start: &str, end: &str) -> CanisterIdRange {
    CanisterIdRange {
        start: CanisterId::from_str(start).unwrap(),
        end: CanisterId::from_str(end).unwrap(),
    }
}

struct RangeConfig {
    /// Ranges for manual allocation where the user provides a canister_id.
    pub canister_id_ranges: Vec<CanisterIdRange>,
    /// Range for automatic allocation: The management canister chooses
    /// a canister_id from this range.
    pub canister_allocation_range: Option<CanisterIdRange>,
}

/// Internal struct used during initialization.
struct SubnetConfigInfo {
    pub state_machine_state_dir: Box<dyn StateMachineStateDir>,
    pub subnet_id: Option<SubnetId>,
    pub ranges: Vec<CanisterIdRange>,
    pub alloc_range: Option<CanisterIdRange>,
    pub subnet_kind: SubnetKind,
    pub subnet_seed: [u8; 32],
    pub instruction_config: SubnetInstructionConfig,
    pub dts_flag: DtsFlag,
    pub time: SystemTime,
}

// ---------------------------------------------------------------------------------------- //
// Operations on PocketIc

// When raw (rest) types are cast to operations, errors can occur.
#[derive(Clone, Serialize, Deserialize, Debug)]
pub struct ConversionError {
    message: String,
}

#[derive(Clone, Debug)]
pub struct SetTime {
    pub time: Time,
}

impl Operation for SetTime {
    fn compute(&self, pic: &mut PocketIc) -> OpOut {
        // Sets the time on all subnets.
        for subnet in pic.subnets.read().unwrap().values() {
            subnet.set_time(self.time.into());
        }
        OpOut::NoOutput
    }

    fn id(&self) -> OpId {
        OpId(format!("set_time_{}", self.time))
    }
}

#[derive(Clone, Copy, Debug)]
pub struct GetTopology;

impl Operation for GetTopology {
    fn compute(&self, pic: &mut PocketIc) -> OpOut {
        OpOut::Topology(pic.topology().clone())
    }

    fn id(&self) -> OpId {
        OpId("get_topology".into())
    }
}

#[derive(Clone, Copy, Debug)]
pub struct GetTime;

impl Operation for GetTime {
    fn compute(&self, pic: &mut PocketIc) -> OpOut {
        // Time is kept in sync across subnets, so one can take any subnet.
        let nanos = systemtime_to_unix_epoch_nanos(pic.any_subnet().time());
        OpOut::Time(nanos)
    }

    fn id(&self) -> OpId {
        OpId("get_time".into())
    }
}

#[derive(Clone, Copy, Debug)]
pub struct GetCanisterHttp;

fn http_method_from(
    http_method: &ic_types::canister_http::CanisterHttpMethod,
) -> CanisterHttpMethod {
    match http_method {
        ic_types::canister_http::CanisterHttpMethod::GET => CanisterHttpMethod::GET,
        ic_types::canister_http::CanisterHttpMethod::POST => CanisterHttpMethod::POST,
        ic_types::canister_http::CanisterHttpMethod::HEAD => CanisterHttpMethod::HEAD,
    }
}

fn http_header_from(
    http_header: &ic_types::canister_http::CanisterHttpHeader,
) -> CanisterHttpHeader {
    CanisterHttpHeader {
        name: http_header.name.clone(),
        value: http_header.value.clone(),
    }
}

fn get_canister_http_requests(pic: &PocketIc) -> Vec<CanisterHttpRequest> {
    let mut canister_http = vec![];
    for subnet in pic.subnets.read().unwrap().values() {
        let mut cur: Vec<_> = subnet
            .canister_http_request_contexts()
            .into_iter()
            .map(|(id, c)| CanisterHttpRequest {
                subnet_id: subnet.get_subnet_id().get().0,
                request_id: id.get(),
                http_method: http_method_from(&c.http_method),
                url: c.url,
                headers: c.headers.iter().map(http_header_from).collect(),
                body: c.body.unwrap_or_default(),
                max_response_bytes: c.max_response_bytes.map(|b| b.get()),
            })
            .collect();
        canister_http.append(&mut cur);
    }
    canister_http
}

impl Operation for GetCanisterHttp {
    fn compute(&self, pic: &mut PocketIc) -> OpOut {
        let canister_http_requests = get_canister_http_requests(pic);
        OpOut::CanisterHttp(canister_http_requests)
    }

    fn id(&self) -> OpId {
        OpId("get_canister_http".into())
    }
}

// START COPY from rs/https_outcalls/client/src/client.rs

#[derive(Clone)]
pub struct SingleResponseAdapter {
    response: Result<CanisterHttpSendResponse, (Code, String)>,
}

impl SingleResponseAdapter {
    fn new(response: Result<CanisterHttpSendResponse, (Code, String)>) -> Self {
        Self { response }
    }
}

#[tonic::async_trait]
impl CanisterHttpService for SingleResponseAdapter {
    async fn canister_http_send(
        &self,
        _request: Request<CanisterHttpSendRequest>,
    ) -> Result<Response<CanisterHttpSendResponse>, Status> {
        match self.response.clone() {
            Ok(resp) => Ok(Response::new(resp)),
            Err((code, msg)) => Err(Status::new(code, msg)),
        }
    }
}

async fn setup_adapter_mock(
    adapter_response: Result<CanisterHttpSendResponse, (Code, String)>,
) -> Channel {
    let (client, server) = tokio::io::duplex(1024);
    let mock_adapter = SingleResponseAdapter::new(adapter_response);
    tokio::spawn(async move {
        Server::builder()
            .add_service(CanisterHttpServiceServer::new(mock_adapter))
            .serve_with_incoming(futures::stream::iter(vec![Ok::<_, std::io::Error>(server)]))
            .await
    });

    let mut client = Some(client);
    Endpoint::try_from("http://[::]:50051")
        .unwrap()
        .connect_with_connector(service_fn(move |_: Uri| {
            let client = client.take();

            async move {
                if let Some(client) = client {
                    Ok(client)
                } else {
                    Err(std::io::Error::new(
                        std::io::ErrorKind::Other,
                        "Client already taken",
                    ))
                }
            }
        }))
        .await
        .unwrap()
}

// END COPY

fn process_mock_canister_https_response(
    pic: &PocketIc,
    mock_canister_http_response: &MockCanisterHttpResponse,
) -> OpOut {
    let subnet_id =
        ic_types::SubnetId::new(ic_types::PrincipalId(mock_canister_http_response.subnet_id));
    let Some(subnet) = pic.get_subnet_with_id(subnet_id) else {
        return OpOut::Error(PocketIcError::SubnetNotFound(
            mock_canister_http_response.subnet_id,
        ));
    };
    let canister_http_request_id =
        CanisterHttpRequestId::from(mock_canister_http_response.request_id);
    let contexts = subnet.canister_http_request_contexts();
    let Some(context) = contexts.get(&canister_http_request_id) else {
        return OpOut::Error(PocketIcError::InvalidCanisterHttpRequestId((
            subnet_id,
            canister_http_request_id,
        )));
    };
    let timeout = context.time + Duration::from_secs(5 * 60);
    let canister_id = context.request.sender;
    let delegation = if let Some(d) = pic.get_nns_delegation_for_subnet(subnet.get_subnet_id()) {
        Arc::new(OnceCell::new_with(Some(d)))
    } else {
        Arc::new(OnceCell::new())
    };
    let content = match &mock_canister_http_response.response {
        CanisterHttpResponse::CanisterHttpReply(reply) => {
            let grpc_channel =
                pic.runtime
                    .block_on(setup_adapter_mock(Ok(CanisterHttpSendResponse {
                        status: reply.status.into(),
                        headers: reply
                            .headers
                            .iter()
                            .map(|h| ic_https_outcalls_service::HttpHeader {
                                name: h.name.clone(),
                                value: h.value.clone(),
                            })
                            .collect(),
                        content: reply.body.clone(),
                    })));
            let query_handler = subnet.query_handler.clone();
            let query_handler = BoxCloneService::new(service_fn(move |arg| {
                let query_handler = query_handler.clone();
                async {
                    let r = query_handler
                        .oneshot(arg)
                        .await
                        .expect("Inner service should be alive. I hope.");
                    Ok(r)
                }
            }));
            let mut client = CanisterHttpAdapterClientImpl::new(
                pic.runtime.handle().clone(),
                grpc_channel,
                query_handler.clone(),
                1,
                MetricsRegistry::new(),
                subnet.get_subnet_type(),
                delegation,
            );
            client
                .send(ic_types::canister_http::CanisterHttpRequest {
                    timeout,
                    id: canister_http_request_id,
                    context: context.clone(),
                })
                .unwrap();
            let response = loop {
                match client.try_receive() {
                    Err(_) => std::thread::sleep(Duration::from_millis(10)),
                    Ok(r) => {
                        break r;
                    }
                }
            };
            response.content
        }
        CanisterHttpResponse::CanisterHttpReject(reject) => {
            CanisterHttpResponseContent::Reject(CanisterHttpReject {
                reject_code: RejectCode::try_from(reject.reject_code).unwrap(),
                message: reject.message.clone(),
            })
        }
    };
    subnet.mock_canister_http_response(
        mock_canister_http_response.request_id,
        timeout,
        canister_id,
        content,
    );
    OpOut::NoOutput
}

#[derive(Clone, Debug)]
pub struct MockCanisterHttp {
    pub mock_canister_http_response: MockCanisterHttpResponse,
}

impl Operation for MockCanisterHttp {
    fn compute(&self, pic: &mut PocketIc) -> OpOut {
        process_mock_canister_https_response(pic, &self.mock_canister_http_response)
    }

    fn id(&self) -> OpId {
        OpId(format!(
            "mock_canister_http({:?})",
            self.mock_canister_http_response
        ))
    }
}

#[derive(Clone, Debug, Copy)]
pub struct PubKey {
    pub subnet_id: SubnetId,
}

impl Operation for PubKey {
    fn compute(&self, pic: &mut PocketIc) -> OpOut {
        let subnet = pic.get_subnet_with_id(self.subnet_id);
        match subnet {
            Some(subnet) => OpOut::Bytes(subnet.root_key_der()),
            None => OpOut::Error(PocketIcError::SubnetNotFound(self.subnet_id.get().0)),
        }
    }

    fn id(&self) -> OpId {
        OpId(format!("root_key_{}", self.subnet_id))
    }
}

#[derive(Clone, Debug, Copy)]
pub struct Tick;

impl Operation for Tick {
    fn compute(&self, pic: &mut PocketIc) -> OpOut {
        for subnet in pic.subnets.read().unwrap().values() {
            subnet.execute_round();
        }
        OpOut::NoOutput
    }

    fn id(&self) -> OpId {
        OpId("tick".to_string())
    }
}

#[derive(Clone, Debug, Copy)]
pub struct AdvanceTimeAndTick(pub Duration);

impl Operation for AdvanceTimeAndTick {
    fn compute(&self, pic: &mut PocketIc) -> OpOut {
        for subnet in pic.subnets.read().unwrap().values() {
            subnet.advance_time(self.0);
            subnet.execute_round();
        }
        OpOut::NoOutput
    }

    fn id(&self) -> OpId {
        OpId(format!("advance_time_and_tick({:?})", self.0))
    }
}

#[derive(Clone, Debug)]
pub struct SubmitIngressMessage(pub CanisterCall);

impl Operation for SubmitIngressMessage {
    fn compute(&self, pic: &mut PocketIc) -> OpOut {
        let canister_call = self.0.clone();
        let subnet = route_call(pic, canister_call);
        match subnet {
            Ok(subnet) => {
                match subnet.submit_ingress_as(
                    self.0.sender,
                    self.0.canister_id,
                    self.0.method.clone(),
                    self.0.payload.clone(),
                ) {
                    Err(SubmitIngressError::HttpError(e)) => {
                        eprintln!("Failed to submit ingress message: {}", e);
                        OpOut::Error(PocketIcError::BadIngressMessage(e))
                    }
                    Err(SubmitIngressError::UserError(e)) => {
                        eprintln!("Failed to submit ingress message: {:?}", e);
                        Err::<ic_state_machine_tests::WasmResult, ic_state_machine_tests::UserError>(e).into()
                    }
                    Ok(msg_id) => OpOut::MessageId((
                        EffectivePrincipal::SubnetId(subnet.get_subnet_id()),
                        msg_id.as_bytes().to_vec(),
                    )),
                }
            }
            Err(e) => OpOut::Error(PocketIcError::BadIngressMessage(e)),
        }
    }

    fn id(&self) -> OpId {
        let call_id = self.0.id();
        OpId(format!("submit_update_{}", call_id.0))
    }
}

#[derive(Clone, Debug)]
pub struct MessageId {
    effective_principal: EffectivePrincipal,
    msg_id: OtherMessageId,
}

impl TryFrom<RawMessageId> for MessageId {
    type Error = ConversionError;
    fn try_from(
        RawMessageId {
            effective_principal,
            message_id,
        }: RawMessageId,
    ) -> Result<Self, Self::Error> {
        let effective_principal = effective_principal.try_into()?;
        let msg_id = match OtherMessageId::try_from(message_id.as_slice()) {
            Ok(msg_id) => msg_id,
            Err(_) => {
                return Err(ConversionError {
                    message: "Bad message id".to_string(),
                })
            }
        };
        Ok(MessageId {
            effective_principal,
            msg_id,
        })
    }
}

#[derive(Clone, Debug)]
pub struct AwaitIngressMessage(pub MessageId);

impl Operation for AwaitIngressMessage {
    fn compute(&self, pic: &mut PocketIc) -> OpOut {
        let subnet = route(pic, self.0.effective_principal.clone(), false);
        match subnet {
            Ok(subnet) => {
                // Now, we execute on all subnets until we have the result
                let max_rounds = 100;
                for _i in 0..max_rounds {
                    match subnet.ingress_status(&self.0.msg_id) {
                        IngressStatus::Known {
                            state: IngressState::Completed(result),
                            ..
                        } => return Ok(result).into(),
                        IngressStatus::Known {
                            state: IngressState::Failed(error),
                            ..
                        } => {
                            return Err::<
                                ic_state_machine_tests::WasmResult,
                                ic_state_machine_tests::UserError,
                            >(error)
                            .into()
                        }
                        _ => {}
                    }
                    for subnet_ in pic.subnets.read().unwrap().values() {
                        subnet_.execute_round();
                    }
                }
                OpOut::Error(PocketIcError::BadIngressMessage(format!(
                    "Failed to answer to ingress {} after {} rounds.",
                    self.0.msg_id, max_rounds
                )))
            }
            Err(e) => OpOut::Error(PocketIcError::BadIngressMessage(e)),
        }
    }

    fn id(&self) -> OpId {
        OpId(format!("await_update_{}", self.0.msg_id))
    }
}

#[derive(Clone, Debug)]
pub struct ExecuteIngressMessage(pub CanisterCall);

impl Operation for ExecuteIngressMessage {
    fn compute(&self, pic: &mut PocketIc) -> OpOut {
        let canister_call = self.0.clone();
        let subnet = route_call(pic, canister_call);
        match subnet {
            Ok(subnet) => {
                match subnet.submit_ingress_as(
                    self.0.sender,
                    self.0.canister_id,
                    self.0.method.clone(),
                    self.0.payload.clone(),
                ) {
                    Err(SubmitIngressError::HttpError(e)) => {
                        eprintln!("Failed to submit ingress message: {}", e);
                        OpOut::Error(PocketIcError::BadIngressMessage(e))
                    }
                    Err(SubmitIngressError::UserError(e)) => {
                        eprintln!("Failed to submit ingress message: {:?}", e);
                        Err::<ic_state_machine_tests::WasmResult, ic_state_machine_tests::UserError>(e).into()
                    }
                    Ok(msg_id) => {
                        // Now, we execute on all subnets until we have the result
                        let max_rounds = 100;
                        for _i in 0..max_rounds {
                            for subnet_ in pic.subnets.read().unwrap().values() {
                                subnet_.execute_round();
                            }
                            match subnet.ingress_status(&msg_id) {
                                IngressStatus::Known {
                                    state: IngressState::Completed(result),
                                    ..
                                } => return Ok(result).into(),
                                IngressStatus::Known {
                                    state: IngressState::Failed(error),
                                    ..
                                } => {
                                    return Err::<
                                        ic_state_machine_tests::WasmResult,
                                        ic_state_machine_tests::UserError,
                                    >(error)
                                    .into()
                                }
                                _ => {}
                            }
                        }
                        OpOut::Error(PocketIcError::BadIngressMessage(format!(
                            "Failed to answer to ingress {} after {} rounds.",
                            msg_id, max_rounds
                        )))
                    }
                }
            }
            Err(e) => OpOut::Error(PocketIcError::BadIngressMessage(e)),
        }
    }

    fn id(&self) -> OpId {
        let call_id = self.0.id();
        OpId(format!("canister_update_{}", call_id.0))
    }
}

pub struct Query(pub CanisterCall);

impl Operation for Query {
    fn compute(&self, pic: &mut PocketIc) -> OpOut {
        let canister_call = self.0.clone();
        let subnet = route_call(pic, canister_call);
        match subnet {
            Ok(subnet) => {
                let delegation = pic.get_nns_delegation_for_subnet(subnet.get_subnet_id());
                subnet
                    .query_as_with_delegation(
                        self.0.sender,
                        self.0.canister_id,
                        self.0.method.clone(),
                        self.0.payload.clone(),
                        delegation,
                    )
                    .into()
            }
            Err(e) => OpOut::Error(PocketIcError::BadIngressMessage(e)),
        }
    }

    fn id(&self) -> OpId {
        let call_id = self.0.id();
        OpId(format!("canister_query_{}", call_id.0))
    }
}

pub struct DashboardRequest {}

impl Operation for DashboardRequest {
    fn compute(&self, pic: &mut PocketIc) -> OpOut {
        let subnets = pic.subnets.read().unwrap();

        // All PocketIC subnets have the same height and thus we fetch the height from an arbitrary subnet.
        let arbitrary_subnet = subnets.values().next().unwrap();
        let height = arbitrary_subnet.state_manager.latest_state_height();

        let states: Vec<_> = subnets
            .values()
            .map(|subnet| {
                (
                    subnet.state_manager.get_latest_state(),
                    subnet.get_subnet_id(),
                )
            })
            .collect();
        let canisters = states
            .iter()
            .map(|(state, subnet_id)| {
                state
                    .get_ref()
                    .canisters_iter()
                    .map(|c| (c, *subnet_id))
                    .collect::<Vec<_>>()
            })
            .concat();

        let dashboard = Dashboard {
            height,
            canisters: &canisters,
        };

        let resp = match dashboard.render() {
            Ok(content) => Html(content).into_response(),
            Err(e) => (
                StatusCode::INTERNAL_SERVER_ERROR,
                format!("Internal error: {}", e),
            )
                .into_response(),
        };

        let fut: ApiResponse = Box::pin(into_api_response(resp));
        OpOut::RawResponse(fut.shared())
    }

    fn retry_if_busy(&self) -> bool {
        true
    }

    fn id(&self) -> OpId {
        OpId("dashboard".to_string())
    }
}

pub struct StatusRequest {
    pub bytes: Bytes,
}

struct PocketHealth;

#[async_trait]
impl Health for PocketHealth {
    async fn health(&self) -> ReplicaHealthStatus {
        ReplicaHealthStatus::Healthy
    }
}

struct PocketRootKey(pub Option<Vec<u8>>);

#[async_trait]
impl RootKey for PocketRootKey {
    async fn root_key(&self) -> Option<Vec<u8>> {
        self.0.clone()
    }
}

// START COPY from rs/boundary_node/ic_boundary/src/routes.rs
// TODO: reshare once ic_boundary upgrades to axum 0.7.

const IC_API_VERSION: &str = "0.18.0";
// Clippy complains that these are interior-mutable.
// We don't mutate them, so silence it.
// https://rust-lang.github.io/rust-clippy/master/index.html#/declare_interior_mutable_const
#[allow(clippy::declare_interior_mutable_const)]
const CONTENT_TYPE_CBOR: HeaderValue = HeaderValue::from_static("application/cbor");

pub async fn status(
    State((rk, h)): State<(Arc<dyn RootKey>, Arc<dyn Health>)>,
) -> impl IntoResponse {
    use ic_types::messages::HttpStatusResponse;

    let health = h.health().await;

    let status = HttpStatusResponse {
        ic_api_version: IC_API_VERSION.to_string(),
        root_key: rk.root_key().await.map(|x| x.into()),
        impl_version: None,
        impl_hash: None,
        replica_health_status: Some(health),
        certified_height: None,
    };

    // Serialize to CBOR
    let mut ser = serde_cbor::Serializer::new(Vec::new());
    // These should not really fail, better to panic if something in serde changes which would cause them to fail
    ser.self_describe().unwrap();
    status.serialize(&mut ser).unwrap();
    let cbor = ser.into_inner();

    // Construct response and inject health status for middleware
    let mut response = cbor.into_response();
    response.extensions_mut().insert(health);
    response
        .headers_mut()
        .insert(CONTENT_TYPE, CONTENT_TYPE_CBOR);

    response
}

// END COPY

impl Operation for StatusRequest {
    fn compute(&self, pic: &mut PocketIc) -> OpOut {
        let root_key_bytes = pic.nns_subnet().map(|nns_subnet| nns_subnet.root_key_der());
        let root_key = PocketRootKey(root_key_bytes);

        let resp = pic
            .runtime
            .block_on(async { status(State((Arc::new(root_key), Arc::new(PocketHealth)))).await })
            .into_response();

        let fut: ApiResponse = Box::pin(into_api_response(resp));
        OpOut::RawResponse(fut.shared())
    }

    fn retry_if_busy(&self) -> bool {
        true
    }

    fn id(&self) -> OpId {
        let mut hasher = Sha256::new();
        self.bytes.hash(&mut hasher);
        let hash = Digest(hasher.finish());
        OpId(format!("status({})", hash,))
    }
}

pub enum CallRequestVersion {
    V2,
    V3,
}

pub struct CallRequest {
    pub effective_canister_id: CanisterId,
    pub bytes: Bytes,
    pub version: CallRequestVersion,
}

#[derive(Clone)]
struct PocketIngressPoolThrottler;

impl IngressPoolThrottler for PocketIngressPoolThrottler {
    fn exceeds_threshold(&self) -> bool {
        false
    }
}

impl Operation for CallRequest {
    fn compute(&self, pic: &mut PocketIc) -> OpOut {
        let is_provisional_create_canister =
            match serde_cbor::from_slice::<HttpRequestEnvelope<HttpCallContent>>(&self.bytes) {
                Ok(envelope) => {
                    let HttpCallContent::Call { update: payload } = envelope.content;
                    payload.canister_id.0 == PrincipalId::default().to_vec()
                        && Ic00Method::from_str(&payload.method_name)
                            == Ok(Ic00Method::ProvisionalCreateCanisterWithCycles)
                }
                Err(_) => false,
            };
        let subnet = route(
            pic,
            EffectivePrincipal::CanisterId(self.effective_canister_id),
            is_provisional_create_canister,
        );
        match subnet {
            Err(e) => OpOut::Error(PocketIcError::RequestRoutingError(e)),
            Ok(subnet) => {
                let node = &subnet.nodes[0];
                #[allow(clippy::disallowed_methods)]
                let (s, mut r) =
                    mpsc::unbounded_channel::<UnvalidatedArtifactMutation<SignedIngress>>();
                let ingress_filter = subnet.ingress_filter.clone();

                let ingress_validator = IngressValidatorBuilder::builder(
                    subnet.replica_logger.clone(),
                    node.node_id,
                    subnet.get_subnet_id(),
                    subnet.registry_client.clone(),
                    Arc::new(StandaloneIngressSigVerifier),
                    Arc::new(Mutex::new(BoxCloneService::new(service_fn(move |arg| {
                        let ingress_filter = ingress_filter.clone();
                        async {
                            let r = ingress_filter
                                .oneshot(arg)
                                .await
                                .expect("Inner service should be alive. I hope.");
                            Ok(r)
                        }
                    })))),
                    Arc::new(RwLock::new(PocketIngressPoolThrottler)),
                    s,
                )
                .build();

                // Task that waits for call service to submit the ingress message, and
                // forwards it to the state machine. The task will automatically terminate
                // once it submits an ingress message received from the call service to the
                // `StateMachine`, or if the call service is dropped (in which case `r.recv().await` returns `None`).
                let subnet_clone = subnet.clone();
                let ingress_proxy_task = pic.runtime.spawn(async move {
                    if let Some(UnvalidatedArtifactMutation::Insert((msg, _node_id))) =
                        r.recv().await
                    {
                        subnet_clone.push_signed_ingress(msg);
                    }
                });

                let svc = match self.version {
                    CallRequestVersion::V2 => CallServiceV2::new_service(ingress_validator),
                    CallRequestVersion::V3 => {
                        let delegation = if let Some(d) =
                            pic.get_nns_delegation_for_subnet(subnet.get_subnet_id())
                        {
                            Arc::new(OnceCell::new_with(Some(d)))
                        } else {
                            Arc::new(OnceCell::new())
                        };
                        let metrics_registry = MetricsRegistry::new();
                        let metrics = HttpHandlerMetrics::new(&metrics_registry);

                        CallServiceV3::new_service(
                            ingress_validator,
                            subnet.ingress_watcher_handle.clone(),
                            metrics,
                            http_handler::Config::default()
                                .ingress_message_certificate_timeout_seconds,
                            delegation,
                            subnet.state_manager.clone(),
                        )
                    }
                };

                let api_version = match self.version {
                    CallRequestVersion::V2 => "v2",
                    CallRequestVersion::V3 => "v3",
                };

                let request = axum::http::Request::builder()
                    .method(Method::POST)
                    .header(CONTENT_TYPE, CONTENT_TYPE_CBOR)
                    .uri(format!(
                        "/api/{}/canister/{}/call",
                        api_version,
                        PrincipalId(self.effective_canister_id.get().into())
                    ))
                    .body(self.bytes.clone().into())
                    .unwrap();

                let fut: ApiResponse = Box::pin(async {
                    let resp = svc.oneshot(request).await.unwrap();
                    into_api_response(resp).await
                });
                let api_resp = fut.shared();
                let service_task = pic.runtime.spawn(api_resp.clone());

                // For the sake of determinism, we need to wait until one of
                // `service_task` or `ingress_proxy_task` terminates:
                // then all the state modifications have been performed
                // and we can return from the operation.
                while !service_task.is_finished() && !ingress_proxy_task.is_finished() {}

                OpOut::RawResponse(api_resp)
            }
        }
    }

    fn retry_if_busy(&self) -> bool {
        true
    }

    fn id(&self) -> OpId {
        let mut hasher = Sha256::new();
        self.bytes.hash(&mut hasher);
        let hash = Digest(hasher.finish());
        OpId(format!("call({},{})", self.effective_canister_id, hash,))
    }
}

pub struct QueryRequest {
    pub effective_canister_id: CanisterId,
    pub bytes: Bytes,
}

#[derive(Clone)]
struct PocketNodeSigner(pub ic_crypto_ed25519::PrivateKey);

impl BasicSigner<QueryResponseHash> for PocketNodeSigner {
    fn sign_basic(
        &self,
        message: &QueryResponseHash,
        _signer: NodeId,
        _registry_version: RegistryVersion,
    ) -> CryptoResult<BasicSigOf<QueryResponseHash>> {
        Ok(BasicSigOf::new(BasicSig(
            self.0.sign_message(&message.as_signed_bytes()).to_vec(),
        )))
    }
}

impl Operation for QueryRequest {
    fn compute(&self, pic: &mut PocketIc) -> OpOut {
        let subnet = route(
            pic,
            EffectivePrincipal::CanisterId(self.effective_canister_id),
            false,
        );
        match subnet {
            Err(e) => OpOut::Error(PocketIcError::RequestRoutingError(e)),
            Ok(subnet) => {
                let delegation = pic.get_nns_delegation_for_subnet(subnet.get_subnet_id());
                let node = &subnet.nodes[0];
                subnet.certify_latest_state();
                let query_handler = subnet.query_handler.clone();
                let svc = QueryServiceBuilder::builder(
                    subnet.replica_logger.clone(),
                    node.node_id,
                    Arc::new(PocketNodeSigner(node.signing_key.clone())),
                    subnet.registry_client.clone(),
                    Arc::new(StandaloneIngressSigVerifier),
                    Arc::new(OnceCell::new_with(delegation)),
                    BoxCloneService::new(service_fn(move |arg| {
                        let query_handler = query_handler.clone();
                        async {
                            let r = query_handler
                                .oneshot(arg)
                                .await
                                .expect("Inner service should be alive. I hope.");
                            Ok(r)
                        }
                    })),
                )
                .build_service();

                let request = axum::http::Request::builder()
                    .method(Method::POST)
                    .header(CONTENT_TYPE, CONTENT_TYPE_CBOR)
                    .uri(format!(
                        "/api/v2/canister/{}/query",
                        PrincipalId(self.effective_canister_id.get().into())
                    ))
                    .body(self.bytes.clone().into())
                    .unwrap();
                let resp = pic.runtime.block_on(svc.oneshot(request)).unwrap();

                let fut: ApiResponse = Box::pin(into_api_response(resp));
                OpOut::RawResponse(fut.shared())
            }
        }
    }

    fn retry_if_busy(&self) -> bool {
        true
    }

    fn id(&self) -> OpId {
        let mut hasher = Sha256::new();
        self.bytes.hash(&mut hasher);
        let hash = Digest(hasher.finish());
        OpId(format!("query({},{})", self.effective_canister_id, hash,))
    }
}

#[derive(Debug)]
pub struct CanisterReadStateRequest {
    pub effective_canister_id: CanisterId,
    pub bytes: Bytes,
}

impl Operation for CanisterReadStateRequest {
    fn compute(&self, pic: &mut PocketIc) -> OpOut {
        match route(
            pic,
            EffectivePrincipal::CanisterId(self.effective_canister_id),
            false,
        ) {
            Err(e) => OpOut::Error(PocketIcError::RequestRoutingError(e)),
            Ok(subnet) => {
                let delegation = pic.get_nns_delegation_for_subnet(subnet.get_subnet_id());
                subnet.certify_latest_state();
                let svc = CanisterReadStateServiceBuilder::builder(
                    subnet.replica_logger.clone(),
                    subnet.state_manager.clone(),
                    subnet.registry_client.clone(),
                    Arc::new(StandaloneIngressSigVerifier),
                    Arc::new(OnceCell::new_with(delegation)),
                )
                .build_service();

                let request = axum::http::Request::builder()
                    .method(Method::POST)
                    .header(CONTENT_TYPE, CONTENT_TYPE_CBOR)
                    .uri(format!(
                        "/api/v2/canister/{}/read_state",
                        PrincipalId(self.effective_canister_id.get().into())
                    ))
                    .body(self.bytes.clone().into())
                    .unwrap();
                let resp = pic.runtime.block_on(svc.oneshot(request)).unwrap();

                let fut: ApiResponse = Box::pin(into_api_response(resp));
                OpOut::RawResponse(fut.shared())
            }
        }
    }

    fn retry_if_busy(&self) -> bool {
        true
    }

    fn id(&self) -> OpId {
        let mut hasher = Sha256::new();
        self.bytes.hash(&mut hasher);
        let hash = Digest(hasher.finish());
        OpId(format!(
            "canister_read_state({},{})",
            self.effective_canister_id, hash,
        ))
    }
}

#[derive(Debug)]
pub struct SubnetReadStateRequest {
    pub subnet_id: SubnetId,
    pub bytes: Bytes,
}

impl Operation for SubnetReadStateRequest {
    fn compute(&self, pic: &mut PocketIc) -> OpOut {
        match route(pic, EffectivePrincipal::SubnetId(self.subnet_id), false) {
            Err(e) => OpOut::Error(PocketIcError::RequestRoutingError(e)),
            Ok(subnet) => {
                let delegation = pic.get_nns_delegation_for_subnet(subnet.get_subnet_id());
                subnet.certify_latest_state();
                let svc = SubnetReadStateServiceBuilder::builder(
                    Arc::new(RwLock::new(delegation)),
                    subnet.state_manager.clone(),
                )
                .build_service();

                let request = axum::http::Request::builder()
                    .method(Method::POST)
                    .header(CONTENT_TYPE, CONTENT_TYPE_CBOR)
                    .uri(format!(
                        "/api/v2/subnet/{}/read_state",
                        PrincipalId(self.subnet_id.get().into())
                    ))
                    .body(self.bytes.clone().into())
                    .unwrap();
                let resp = pic.runtime.block_on(svc.oneshot(request)).unwrap();

                let fut: ApiResponse = Box::pin(into_api_response(resp));
                OpOut::RawResponse(fut.shared())
            }
        }
    }

    fn retry_if_busy(&self) -> bool {
        true
    }

    fn id(&self) -> OpId {
        let mut hasher = Sha256::new();
        self.bytes.hash(&mut hasher);
        let hash = Digest(hasher.finish());
        OpId(format!("subnet_read_state({},{})", self.subnet_id, hash,))
    }
}

#[derive(Clone, Debug, PartialEq, Eq, PartialOrd, Ord, Serialize, Deserialize)]
pub enum EffectivePrincipal {
    None,
    SubnetId(SubnetId),
    CanisterId(CanisterId),
}

impl TryFrom<RawEffectivePrincipal> for EffectivePrincipal {
    type Error = ConversionError;
    fn try_from(effective_principal: RawEffectivePrincipal) -> Result<Self, Self::Error> {
        match effective_principal {
            RawEffectivePrincipal::SubnetId(subnet_id) => {
                let sid = PrincipalId::try_from(subnet_id);
                match sid {
                    Ok(sid) => Ok(EffectivePrincipal::SubnetId(SubnetId::new(sid))),
                    Err(_) => Err(ConversionError {
                        message: "Bad subnet id".to_string(),
                    }),
                }
            }
            RawEffectivePrincipal::CanisterId(canister_id) => {
                match CanisterId::try_from(canister_id) {
                    Ok(canister_id) => Ok(EffectivePrincipal::CanisterId(canister_id)),
                    Err(_) => Err(ConversionError {
                        message: "Bad effective canister id".to_string(),
                    }),
                }
            }
            RawEffectivePrincipal::None => Ok(EffectivePrincipal::None),
        }
    }
}

impl From<EffectivePrincipal> for RawEffectivePrincipal {
    fn from(effective_principal: EffectivePrincipal) -> Self {
        match effective_principal {
            EffectivePrincipal::None => RawEffectivePrincipal::None,
            EffectivePrincipal::CanisterId(canister_id) => {
                RawEffectivePrincipal::CanisterId(canister_id.get().to_vec())
            }
            EffectivePrincipal::SubnetId(subnet_id) => {
                RawEffectivePrincipal::SubnetId(subnet_id.get().to_vec())
            }
        }
    }
}

#[derive(Clone, Debug)]
pub struct CanisterCall {
    pub effective_principal: EffectivePrincipal,
    pub sender: PrincipalId,
    pub canister_id: CanisterId,
    pub method: String,
    pub payload: Vec<u8>,
}

impl TryFrom<RawCanisterCall> for CanisterCall {
    type Error = ConversionError;
    fn try_from(
        RawCanisterCall {
            sender,
            canister_id,
            method,
            payload,
            effective_principal,
        }: RawCanisterCall,
    ) -> Result<Self, Self::Error> {
        let effective_principal = effective_principal.try_into()?;
        let sender = match PrincipalId::try_from(sender) {
            Ok(sender) => sender,
            Err(_) => {
                return Err(ConversionError {
                    message: "Bad sender principal".to_string(),
                })
            }
        };
        let canister_id = match CanisterId::try_from(canister_id) {
            Ok(canister_id) => canister_id,
            Err(_) => {
                return Err(ConversionError {
                    message: "Bad canister id".to_string(),
                })
            }
        };

        Ok(CanisterCall {
            effective_principal,
            sender,
            canister_id,
            method,
            payload,
        })
    }
}

impl CanisterCall {
    fn id(&self) -> OpId {
        let mut hasher = Sha256::new();
        hasher.write(&self.payload);
        let hash = Digest(hasher.finish());
        OpId(format!(
            "call({:?},{},{},{},{})",
            self.effective_principal, self.sender, self.canister_id, self.method, hash
        ))
    }
}

#[derive(Clone, PartialEq, Eq, Debug)]
pub struct SetStableMemory {
    pub canister_id: CanisterId,
    pub data: Vec<u8>,
}

impl SetStableMemory {
    pub async fn from_store(
        raw: RawSetStableMemory,
        store: Arc<dyn BlobStore>,
    ) -> Result<Self, ConversionError> {
        if let Ok(canister_id) = CanisterId::try_from(raw.canister_id) {
            if let Some(BinaryBlob { data, compression }) = store.fetch(raw.blob_id).await {
                if let Some(data) = decompress(data, compression) {
                    Ok(SetStableMemory { canister_id, data })
                } else {
                    Err(ConversionError {
                        message: "Decompression failed".to_string(),
                    })
                }
            } else {
                Err(ConversionError {
                    message: "Bad blob id".to_string(),
                })
            }
        } else {
            Err(ConversionError {
                message: "Bad canister id".to_string(),
            })
        }
    }
}

fn decompress(data: Vec<u8>, compression: BlobCompression) -> Option<Vec<u8>> {
    use std::io::Read;
    match compression {
        BlobCompression::Gzip => {
            let mut decoder = flate2::read::GzDecoder::new(&data[..]);
            let mut out = Vec::new();
            let result = decoder.read_to_end(&mut out);
            if result.is_err() {
                return None;
            }
            Some(out)
        }
        BlobCompression::NoCompression => Some(data),
    }
}

impl Operation for SetStableMemory {
    fn compute(&self, pocket_ic: &mut PocketIc) -> OpOut {
        pocket_ic
            .try_route_canister(self.canister_id)
            .unwrap()
            .set_stable_memory(self.canister_id, &self.data);
        OpOut::NoOutput
    }

    fn id(&self) -> OpId {
        // TODO: consider tupling the hash with the data everywhere,
        // from the sender up to here. so the blobstore can be lazier,
        // we _can_ check for consistency, but we don't _have to_ re-
        // calculate it here.
        let mut hasher = Sha256::new();
        hasher.write(&self.data);
        let hash = Digest(hasher.finish());
        OpId(format!("set_stable_memory({}_{})", self.canister_id, hash))
    }
}

#[derive(Clone, PartialEq, Eq, Debug)]
pub struct GetStableMemory {
    pub canister_id: CanisterId,
}

impl Operation for GetStableMemory {
    fn compute(&self, pocket_ic: &mut PocketIc) -> OpOut {
        OpOut::StableMemBytes(
            pocket_ic
                .try_route_canister(self.canister_id)
                .unwrap()
                .stable_memory(self.canister_id),
        )
    }

    fn id(&self) -> OpId {
        OpId(format!("get_stable_memory({})", self.canister_id))
    }
}

#[derive(Clone, Debug)]
pub struct GetCyclesBalance {
    pub canister_id: CanisterId,
}

impl Operation for GetCyclesBalance {
    fn compute(&self, pic: &mut PocketIc) -> OpOut {
        let result = pic
            .try_route_canister(self.canister_id)
            .unwrap()
            .cycle_balance(self.canister_id);
        OpOut::Cycles(result)
    }

    fn id(&self) -> OpId {
        OpId(format!("get_cycles_balance({})", self.canister_id))
    }
}

#[derive(Clone, Debug)]
pub struct GetSubnet {
    pub canister_id: CanisterId,
}

impl Operation for GetSubnet {
    fn compute(&self, pic: &mut PocketIc) -> OpOut {
        let sm = pic.try_route_canister(self.canister_id);
        match sm {
            Some(sm) => {
                if sm.canister_exists(self.canister_id) {
                    OpOut::MaybeSubnetId(Some(sm.get_subnet_id()))
                } else {
                    OpOut::MaybeSubnetId(None)
                }
            }
            None => OpOut::MaybeSubnetId(None),
        }
    }

    fn id(&self) -> OpId {
        OpId(format!("get_subnet({})", self.canister_id))
    }
}

/// Add cycles to a given canister.
///
/// # Panics
///
/// Panics if the canister does not exist.
#[derive(Clone, Debug)]
pub struct AddCycles {
    canister_id: CanisterId,
    amount: u128,
}

impl TryFrom<RawAddCycles> for AddCycles {
    type Error = ConversionError;
    fn try_from(
        RawAddCycles {
            canister_id,
            amount,
        }: RawAddCycles,
    ) -> Result<Self, Self::Error> {
        match CanisterId::try_from(canister_id) {
            Ok(canister_id) => Ok(AddCycles {
                canister_id,
                amount,
            }),
            Err(_) => Err(ConversionError {
                message: "Bad canister id".to_string(),
            }),
        }
    }
}

impl Operation for AddCycles {
    fn compute(&self, pic: &mut PocketIc) -> OpOut {
        let result = pic
            .try_route_canister(self.canister_id)
            .unwrap()
            .add_cycles(self.canister_id, self.amount);
        OpOut::Cycles(result)
    }

    fn id(&self) -> OpId {
        OpId(format!("add_cycles({},{})", self.canister_id, self.amount))
    }
}

struct Digest([u8; 32]);

impl std::fmt::Debug for Digest {
    fn fmt(&self, f: &mut std::fmt::Formatter<'_>) -> std::fmt::Result {
        write!(f, "Digest(")?;
        self.0.iter().try_for_each(|b| write!(f, "{:02X}", b))?;
        write!(f, ")")
    }
}

impl std::fmt::Display for Digest {
    fn fmt(&self, f: &mut std::fmt::Formatter<'_>) -> std::fmt::Result {
        write!(f, "{:?}", self)
    }
}

// TODO: deprecate this as an Op; implement it as a client library convenience function

/// A convenience method that installs the given wasm module at the given canister id. The first
/// controller of the given canister is set as the sender. If the canister has no controller set,
/// the anynmous user is used.
pub struct InstallCanisterAsController {
    pub canister_id: CanisterId,
    pub mode: CanisterInstallMode,
    pub module: Vec<u8>,
    pub payload: Vec<u8>,
}

impl Operation for InstallCanisterAsController {
    fn compute(&self, pic: &mut PocketIc) -> OpOut {
        pic.try_route_canister(self.canister_id)
            .unwrap()
            .install_wasm_in_mode(
                self.canister_id,
                self.mode,
                self.module.clone(),
                self.payload.clone(),
            )
            .into()
    }

    fn id(&self) -> OpId {
        OpId("".into())
    }
}

// ================================================================================================================= //
// Helpers

fn route(
    pic: &mut PocketIc,
    effective_principal: EffectivePrincipal,
    is_provisional_create_canister: bool,
) -> Result<Arc<StateMachine>, String> {
    match effective_principal {
        EffectivePrincipal::SubnetId(subnet_id) => pic
            .get_subnet_with_id(subnet_id)
            .ok_or(format!("Subnet with ID {subnet_id} not found")),
        EffectivePrincipal::CanisterId(canister_id) => match pic.try_route_canister(canister_id) {
            Some(subnet) => Ok(subnet),
            None => {
                if is_provisional_create_canister {
                    // We retrieve the PocketIC instace time (consistent across all subnets) from one subnet.
                    let time = pic.subnets.read().unwrap().values().next().unwrap().time();
                    // We create a new subnet with the IC mainnet configuration containing the effective canister ID.
                    // NNS and II subnets cannot be created at this point though because NNS is the root subnet
                    // and both NNS and II subnets on the IC mainnet do not have a single canister range
                    // (the PocketIC instance must be created with those subnets if applicable).
                    let subnet_kind = subnet_kind_from_canister_id(canister_id);
                    if matches!(subnet_kind, SubnetKind::NNS)
                        || matches!(subnet_kind, SubnetKind::II)
                    {
                        return Err(format!("The effective canister ID {canister_id} belongs to the NNS or II subnet on the IC mainnet for which PocketIC provides a `SubnetKind`: please set up your PocketIC instance with a subnet of that `SubnetKind`."));
                    }
                    let instruction_config = SubnetInstructionConfig::Production;
                    let dts_flag = DtsFlag::Enabled;
                    // The binary representation of canister IDs on the IC mainnet consists of exactly 10 bytes.
                    let canister_id_slice: &[u8] = canister_id.as_ref();
                    if canister_id_slice.len() != 10 {
                        return Err(format!("The binary representation {} of effective canister ID {canister_id} should consist of 10 bytes.", hex::encode(canister_id_slice)));
                    }
                    // The first 8 bytes of the binary representation of a canister ID on the IC mainnet represent:
                    // - the sequence number of the canister's subnet on the IC mainnet (all but the last 20 bits);
                    // - the sequence number of the canister within its subnet (the last 20 bits).
                    let canister_id_u64: u64 =
                        u64::from_be_bytes(canister_id_slice[..8].try_into().unwrap());
                    if (canister_id_u64 >> 20) >= MAXIMUM_NUMBER_OF_SUBNETS_ON_MAINNET {
                        return Err(format!("The effective canister ID {canister_id} does not belong to an existing subnet and it is not a mainnet canister ID."));
                    }
                    // Hence, we derive the canister range of the canister ID on the IC mainnet by masking in/out the last 20 bits.
                    // This works for all IC mainnet subnets that have not been split.
                    let range = CanisterIdRange {
                        start: CanisterId::from_u64(canister_id_u64 & 0xFFFFFFFFFFF00000),
                        end: CanisterId::from_u64(canister_id_u64 | 0xFFFFF),
                    };
                    // The canister allocation range must be disjoint from the canister ranges on the IC mainnet
                    // and all existing canister ranges within the PocketIC instance and thus we use
                    // `RangeGen::next_range()` to produce such a canister range.
                    let canister_allocation_range = pic.range_gen.next_range();
                    // Compute the subnet seed.
                    let subnet_seed =
                        compute_subnet_seed(vec![range], Some(canister_allocation_range));
                    // We build the `StateMachine` of the new subnet.
                    let builder = PocketIc::state_machine_builder(
                        PocketIc::create_state_machine_state_dir(&pic.state_dir, &subnet_seed),
                        pic.runtime.clone(),
                        subnet_kind,
                        subnet_seed,
                        instruction_config.clone(),
                        pic.registry_data_provider.clone(),
                        time,
                        pic.nonmainnet_features,
                        pic.log_level,
                    );
                    let sm = builder.build_with_subnets(pic.subnets.clone());
                    // We insert the new subnet into the routing table.
                    let subnet_id = sm.get_subnet_id();
                    pic.routing_table.insert(range, subnet_id).unwrap();
                    pic.routing_table
                        .insert(canister_allocation_range, subnet_id)
                        .unwrap();
                    // We insert the new subnet into the topology.
                    let subnet_config_internal = SubnetConfigInternal {
                        subnet_id,
                        subnet_kind,
                        instruction_config,
                        ranges: vec![range],
                        alloc_range: Some(canister_allocation_range),
                        dts_flag,
                    };
                    pic.topology.0.insert(subnet_seed, subnet_config_internal);
                    // We update the registry by creating a new registry version
                    // and inserting new records at that new registry version.
                    let registry_version = pic.registry_data_provider.latest_version();
                    let pb_routing_table = PbRoutingTable::from(pic.routing_table.clone());
                    pic.registry_data_provider
                        .add(
                            &make_routing_table_record_key(),
                            registry_version,
                            Some(pb_routing_table),
                        )
                        .unwrap();
                    let subnet_list = pic
                        .topology()
                        .0
                        .keys()
                        .map(|p| PrincipalId(*p).into())
                        .collect();
                    add_subnet_list_record(
                        &pic.registry_data_provider,
                        registry_version.get(),
                        subnet_list,
                    );
                    for subnet in pic.subnets.read().unwrap().values() {
                        // Reload registry on the state machines to make sure
                        // all the state machines have a consistent view of the registry.
                        subnet.reload_registry();
                    }
                    // Update the registry file on disk.
                    if let Some(ref state_dir) = pic.state_dir {
                        let registry_proto_path = PathBuf::from(state_dir).join("registry.proto");
                        pic.registry_data_provider
                            .write_to_file(registry_proto_path);
                    }
                    // We need to execute a round on the new subnet to make its state certified.
                    // To keep the PocketIC instance time in sync, we execute a round on all subnets.
                    for subnet in pic.subnets.read().unwrap().values() {
                        subnet.execute_round();
                    }
                    // We update the canister http adapters.
                    pic.canister_http_adapters.blocking_lock().insert(
                        sm.get_subnet_id(),
                        new_canister_http_adapter(sm.replica_logger.clone(), &sm.metrics_registry),
                    );
                    Ok(sm)
                } else {
                    // If the request is not an update call to create a canister using the provisional API,
                    // we return an error (since such an update call to a newly created subnet would fail anyway).
                    Err(format!(
                        "Canister {canister_id} does not belong to any subnet."
                    ))
                }
            }
        },
        EffectivePrincipal::None => Ok(pic.random_subnet()),
    }
}

fn route_call(
    pic: &mut PocketIc,
    canister_call: CanisterCall,
) -> Result<Arc<StateMachine>, String> {
    let effective_principal = match canister_call.effective_principal {
        EffectivePrincipal::SubnetId(subnet_id) => EffectivePrincipal::SubnetId(subnet_id),
        EffectivePrincipal::CanisterId(canister_id) => EffectivePrincipal::CanisterId(canister_id),
        EffectivePrincipal::None => {
            // We attempt to derive the effective principal if it is not provided.
            if canister_call.canister_id == CanisterId::ic_00() {
                if Ic00Method::from_str(&canister_call.method)
                    == Ok(Ic00Method::ProvisionalCreateCanisterWithCycles)
                {
                    let payload = Decode!(
                        &canister_call.payload,
                        ProvisionalCreateCanisterWithCyclesArgs
                    )
                    .map_err(|e| format!("Error decoding candid: {:?}", e))?;
                    if let Some(specified_id) = payload.specified_id {
                        EffectivePrincipal::CanisterId(specified_id.try_into().unwrap())
                    } else {
                        // We can't derive an effective principal and thus a canister will be created
                        // on a random subnet.
                        EffectivePrincipal::None
                    }
                } else {
                    // Management canister calls that do not create a canister strictly require
                    // an effective principal. We derive it from the Candid payload.
                    let payload = Decode!(&canister_call.payload, CanisterIdRecord)
                        .map_err(|e| format!("Error decoding candid: {:?}", e))?;
                    EffectivePrincipal::CanisterId(payload.get_canister_id())
                }
            } else {
                // For calls to canisters other than the management canister,
                // we use the call's target canister as the effective principal.
                EffectivePrincipal::CanisterId(canister_call.canister_id)
            }
        }
    };
    let is_provisional_create_canister = canister_call.canister_id == CanisterId::ic_00()
        && Ic00Method::from_str(&canister_call.method)
            == Ok(Ic00Method::ProvisionalCreateCanisterWithCycles);
    route(pic, effective_principal, is_provisional_create_canister)
}

fn systemtime_to_unix_epoch_nanos(st: SystemTime) -> u64 {
    st.duration_since(SystemTime::UNIX_EPOCH)
        .unwrap()
        .as_nanos()
        .try_into()
        .unwrap()
}

fn new_canister_http_adapter(
    log: ReplicaLogger,
    metrics_registry: &MetricsRegistry,
) -> CanisterHttp {
    // Socks client setup
    // We don't really use the Socks client in PocketIC as we set `socks_proxy_allowed: false` in the request,
    // but we still have to provide one when constructing the production `CanisterHttp` object
    // and thus we use a reserved (and invalid) proxy IP address.
    let mut http_connector = HttpConnector::new();
    http_connector.enforce_http(false);
    http_connector.set_connect_timeout(Some(Duration::from_secs(2)));
    let proxy_connector = SocksConnector {
        proxy_addr: "http://240.0.0.0:8080"
            .parse()
            .expect("Failed to parse socks url."),
        auth: None,
        connector: http_connector.clone(),
    };
    let https_connector = HttpsConnectorBuilder::new()
        .with_native_roots()
        .expect("Failed to set native roots.")
        .https_only()
        .enable_http1()
        .wrap_connector(proxy_connector);
    let socks_client =
        Client::builder(TokioExecutor::new()).build::<_, CanisterRequestBody>(https_connector);

    // Https client setup.
    let builder = HttpsConnectorBuilder::new()
        .with_native_roots()
        .expect("Failed to set native roots.")
        .https_or_http()
        .enable_http1();
    let https_client = Client::builder(TokioExecutor::new())
        .build::<_, CanisterRequestBody>(builder.wrap_connector(http_connector));

    CanisterHttp::new(https_client, socks_client, log, metrics_registry)
}

#[cfg(test)]
mod tests {
    use super::*;

    #[test]
    fn state_label_test() {
        // State label changes.
        let pic = PocketIc::default();
        let state0 = pic.get_state_label();
        let canister_id = pic.any_subnet().create_canister(None);
        pic.any_subnet().add_cycles(canister_id, 2_000_000_000_000);
        let state1 = pic.get_state_label();
        pic.any_subnet().stop_canister(canister_id).unwrap();
        pic.any_subnet().delete_canister(canister_id).unwrap();
        let state2 = pic.get_state_label();

        assert_ne!(state0, state1);
        assert_ne!(state1, state2);
        assert_ne!(state0, state2);

        // Empyt IC.
        let pic = PocketIc::default();
        let state1 = pic.get_state_label();
        let pic = PocketIc::default();
        let state2 = pic.get_state_label();

        assert_eq!(state1, state2);

        // Two ICs with the same state.
        let pic = PocketIc::default();
        let cid = pic.any_subnet().create_canister(None);
        pic.any_subnet().add_cycles(cid, 2_000_000_000_000);
        pic.any_subnet().stop_canister(cid).unwrap();
        let state3 = pic.get_state_label();

        let pic = PocketIc::default();
        let cid = pic.any_subnet().create_canister(None);
        pic.any_subnet().add_cycles(cid, 2_000_000_000_000);
        pic.any_subnet().stop_canister(cid).unwrap();
        let state4 = pic.get_state_label();

        assert_eq!(state3, state4);
    }

    #[test]
    fn test_time() {
        let mut pic = PocketIc::default();

        let unix_time_ns = 1640995200000000000; // 1st Jan 2022
        let time = Time::from_nanos_since_unix_epoch(unix_time_ns);
        compute_assert_state_change(&mut pic, SetTime { time });
        let actual_time = compute_assert_state_immutable(&mut pic, GetTime {});

        match actual_time {
            OpOut::Time(actual_time_ns) => assert_eq!(unix_time_ns, actual_time_ns),
            _ => panic!("Unexpected OpOut: {:?}", actual_time),
        };
    }

    #[test]
    fn test_execute_message() {
        let (mut pic, canister_id) = new_pic_counter_installed();
        let amount: u128 = 20_000_000_000_000;
        let add_cycles = AddCycles {
            canister_id,
            amount,
        };
        add_cycles.compute(&mut pic);

        let update = ExecuteIngressMessage(CanisterCall {
            sender: PrincipalId::new_anonymous(),
            canister_id,
            method: "write".into(),
            payload: vec![],
            effective_principal: EffectivePrincipal::None,
        });

        compute_assert_state_change(&mut pic, update);
    }

    #[test]
    fn test_cycles_burn_app_subnet() {
        let (mut pic, canister_id) = new_pic_counter_installed();
        let (_, update) = query_update_constructors(canister_id);
        let cycles_balance = GetCyclesBalance { canister_id };
        let OpOut::Cycles(initial_balance) =
            compute_assert_state_immutable(&mut pic, cycles_balance.clone())
        else {
            unreachable!()
        };
        compute_assert_state_change(&mut pic, update("write"));
        let OpOut::Cycles(new_balance) = compute_assert_state_immutable(&mut pic, cycles_balance)
        else {
            unreachable!()
        };
        assert_ne!(initial_balance, new_balance);
    }

    #[test]
    fn test_cycles_burn_system_subnet() {
        let (mut pic, canister_id) = new_pic_counter_installed_system_subnet();
        let (_, update) = query_update_constructors(canister_id);

        let cycles_balance = GetCyclesBalance { canister_id };
        let OpOut::Cycles(initial_balance) =
            compute_assert_state_immutable(&mut pic, cycles_balance.clone())
        else {
            unreachable!()
        };
        compute_assert_state_change(&mut pic, update("write"));
        let OpOut::Cycles(new_balance) = compute_assert_state_immutable(&mut pic, cycles_balance)
        else {
            unreachable!()
        };
        assert_eq!(initial_balance, new_balance);
    }

    fn query_update_constructors(
        canister_id: CanisterId,
    ) -> (
        impl Fn(&str) -> Query,
        impl Fn(&str) -> ExecuteIngressMessage,
    ) {
        let call = move |method: &str| CanisterCall {
            sender: PrincipalId::new_anonymous(),
            canister_id,
            method: method.into(),
            payload: vec![],
            effective_principal: EffectivePrincipal::None,
        };

        let update = move |m: &str| ExecuteIngressMessage(call(m));
        let query = move |m: &str| Query(call(m));

        (query, update)
    }

    fn new_pic_counter_installed() -> (PocketIc, CanisterId) {
        let mut pic = PocketIc::default();
        let canister_id = pic.any_subnet().create_canister(None);

        let amount: u128 = 20_000_000_000_000;
        let add_cycles = AddCycles {
            canister_id,
            amount,
        };
        add_cycles.compute(&mut pic);

        let module = counter_wasm();
        let install_op = InstallCanisterAsController {
            canister_id,
            mode: CanisterInstallMode::Install,
            module,
            payload: vec![],
        };

        compute_assert_state_change(&mut pic, install_op);

        (pic, canister_id)
    }

    fn new_pic_counter_installed_system_subnet() -> (PocketIc, CanisterId) {
        let mut pic = PocketIc::new(
            Runtime::new().unwrap().into(),
            ExtendedSubnetConfigSet {
                ii: Some(SubnetSpec::default()),
                ..Default::default()
            },
            None,
            false,
            None,
        );
        let canister_id = pic.any_subnet().create_canister(None);

        let module = counter_wasm();
        let install_op = InstallCanisterAsController {
            canister_id,
            mode: CanisterInstallMode::Install,
            module,
            payload: vec![],
        };

        compute_assert_state_change(&mut pic, install_op);

        (pic, canister_id)
    }

    fn compute_assert_state_change(pic: &mut PocketIc, op: impl Operation) -> OpOut {
        let state0 = pic.get_state_label();
        let res = op.compute(pic);
        let state1 = pic.get_state_label();
        assert_ne!(state0, state1);
        res
    }

    fn compute_assert_state_immutable(pic: &mut PocketIc, op: impl Operation) -> OpOut {
        let state0 = pic.get_state_label();
        let res = op.compute(pic);
        let state1 = pic.get_state_label();
        assert_eq!(state0, state1);
        res
    }

    fn counter_wasm() -> Vec<u8> {
        wat::parse_str(COUNTER_WAT).unwrap().as_slice().to_vec()
    }

    const COUNTER_WAT: &str = r#"
;; Counter with global variable ;;
(module
  (import "ic0" "msg_reply" (func $msg_reply))
  (import "ic0" "msg_reply_data_append"
    (func $msg_reply_data_append (param i32 i32)))

  (func $read
    (i32.store
      (i32.const 0)
      (global.get 0)
    )
    (call $msg_reply_data_append
      (i32.const 0)
      (i32.const 4))
    (call $msg_reply))

  (func $write
    (global.set 0
      (i32.add
        (global.get 0)
        (i32.const 1)
      )
    )
    (call $read)
  )

  (memory $memory 1)
  (export "memory" (memory $memory))
  (global (export "counter_global") (mut i32) (i32.const 0))
  (export "canister_query read" (func $read))
  (export "canister_query inc_read" (func $write))
  (export "canister_update write" (func $write))
)
    "#;
}<|MERGE_RESOLUTION|>--- conflicted
+++ resolved
@@ -90,12 +90,10 @@
     time::{Duration, SystemTime},
 };
 use tempfile::TempDir;
-<<<<<<< HEAD
-use tokio::sync::OnceCell;
-=======
-use tokio::sync::Mutex as TokioMutex;
->>>>>>> 26d5f9d0
-use tokio::{runtime::Runtime, sync::mpsc};
+use tokio::{
+    runtime::Runtime,
+    sync::{mpsc, OnceCell},
+};
 use tonic::transport::{Channel, Server};
 use tonic::transport::{Endpoint, Uri};
 use tonic::{Code, Request, Response, Status};
