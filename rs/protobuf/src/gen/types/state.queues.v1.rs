#[allow(clippy::derive_partial_eq_without_eq)]
#[derive(Clone, PartialEq, ::prost::Message)]
pub struct Cycles {
    #[prost(bytes = "vec", tag = "2")]
    pub raw_cycles: ::prost::alloc::vec::Vec<u8>,
}
#[allow(clippy::derive_partial_eq_without_eq)]
#[derive(Clone, PartialEq, ::prost::Message)]
pub struct Funds {
    #[prost(uint64, tag = "2")]
    pub icp: u64,
    #[prost(message, optional, tag = "3")]
    pub cycles_struct: ::core::option::Option<Cycles>,
}
#[allow(clippy::derive_partial_eq_without_eq)]
#[derive(Clone, PartialEq, ::prost::Message)]
pub struct StreamFlags {
    #[prost(bool, tag = "1")]
    pub deprecated_responses_only: bool,
}
#[allow(clippy::derive_partial_eq_without_eq)]
#[derive(Clone, PartialEq, ::prost::Message)]
pub struct Stream {
    #[prost(uint64, tag = "1")]
    pub messages_begin: u64,
    #[prost(message, repeated, tag = "2")]
    pub messages: ::prost::alloc::vec::Vec<RequestOrResponse>,
    #[prost(uint64, tag = "5")]
    pub signals_end: u64,
    #[prost(uint64, repeated, tag = "6")]
    pub reject_signals: ::prost::alloc::vec::Vec<u64>,
    #[prost(message, optional, tag = "7")]
    pub reverse_stream_flags: ::core::option::Option<StreamFlags>,
}
#[allow(clippy::derive_partial_eq_without_eq)]
#[derive(Clone, PartialEq, ::prost::Message)]
pub struct StreamEntry {
    #[prost(message, optional, tag = "1")]
    pub subnet_id: ::core::option::Option<super::super::super::types::v1::SubnetId>,
    #[prost(message, optional, tag = "2")]
    pub subnet_stream: ::core::option::Option<Stream>,
}
#[allow(clippy::derive_partial_eq_without_eq)]
#[derive(Clone, PartialEq, ::prost::Message)]
pub struct RequestMetadata {
    #[prost(uint64, optional, tag = "1")]
    pub call_tree_depth: ::core::option::Option<u64>,
    #[prost(uint64, optional, tag = "2")]
    pub call_tree_start_time_nanos: ::core::option::Option<u64>,
    /// A point in the future vs. `call_tree_start_time` at which a request would ideally have concluded
    /// its lifecycle on the IC. Unlike `call_tree_depth` and `call_tree_start_time`, the deadline
    /// does not have to be a constant for the whole call tree. Rather it's valid only for the subtree of
    /// downstream calls at any point in the tree, i.e. it is allowed and desirable for a subtree to have
    /// a tighter deadline than the tree as whole.
    ///
    /// Reserved for future use (guaranteed replies won't be affected).
    #[prost(uint64, optional, tag = "3")]
    pub call_subtree_deadline_nanos: ::core::option::Option<u64>,
}
#[allow(clippy::derive_partial_eq_without_eq)]
#[derive(Clone, PartialEq, ::prost::Message)]
pub struct Request {
    #[prost(message, optional, tag = "1")]
    pub receiver: ::core::option::Option<super::super::super::types::v1::CanisterId>,
    #[prost(message, optional, tag = "2")]
    pub sender: ::core::option::Option<super::super::super::types::v1::CanisterId>,
    #[prost(uint64, tag = "3")]
    pub sender_reply_callback: u64,
    #[prost(message, optional, tag = "4")]
    pub payment: ::core::option::Option<Funds>,
    #[prost(string, tag = "5")]
    pub method_name: ::prost::alloc::string::String,
    #[prost(bytes = "vec", tag = "6")]
    pub method_payload: ::prost::alloc::vec::Vec<u8>,
    #[prost(message, optional, tag = "7")]
    pub cycles_payment: ::core::option::Option<Cycles>,
    #[prost(message, optional, tag = "8")]
    pub metadata: ::core::option::Option<RequestMetadata>,
    /// If non-zero, this is a best-effort call.
    #[prost(uint32, tag = "9")]
    pub deadline_seconds: u32,
}
#[allow(clippy::derive_partial_eq_without_eq)]
#[derive(Clone, PartialEq, ::prost::Message)]
pub struct RejectContext {
    #[prost(enumeration = "super::super::super::types::v1::RejectCode", tag = "3")]
    pub reject_code: i32,
    #[prost(string, tag = "2")]
    pub reject_message: ::prost::alloc::string::String,
}
#[allow(clippy::derive_partial_eq_without_eq)]
#[derive(Clone, PartialEq, ::prost::Message)]
pub struct Response {
    #[prost(message, optional, tag = "1")]
    pub originator: ::core::option::Option<super::super::super::types::v1::CanisterId>,
    #[prost(message, optional, tag = "2")]
    pub respondent: ::core::option::Option<super::super::super::types::v1::CanisterId>,
    #[prost(uint64, tag = "3")]
    pub originator_reply_callback: u64,
    #[prost(message, optional, tag = "4")]
    pub refund: ::core::option::Option<Funds>,
    #[prost(message, optional, tag = "7")]
    pub cycles_refund: ::core::option::Option<Cycles>,
    /// If non-zero, this is a best-effort call.
    #[prost(uint32, tag = "8")]
    pub deadline_seconds: u32,
    #[prost(oneof = "response::ResponsePayload", tags = "5, 6")]
    pub response_payload: ::core::option::Option<response::ResponsePayload>,
}
/// Nested message and enum types in `Response`.
pub mod response {
    #[allow(clippy::derive_partial_eq_without_eq)]
    #[derive(Clone, PartialEq, ::prost::Oneof)]
    pub enum ResponsePayload {
        #[prost(bytes, tag = "5")]
        Data(::prost::alloc::vec::Vec<u8>),
        #[prost(message, tag = "6")]
        Reject(super::RejectContext),
    }
}
#[allow(clippy::derive_partial_eq_without_eq)]
#[derive(Clone, PartialEq, ::prost::Message)]
pub struct RequestOrResponse {
    #[prost(oneof = "request_or_response::R", tags = "1, 2")]
    pub r: ::core::option::Option<request_or_response::R>,
}
/// Nested message and enum types in `RequestOrResponse`.
pub mod request_or_response {
    #[allow(clippy::derive_partial_eq_without_eq)]
    #[derive(Clone, PartialEq, ::prost::Oneof)]
    pub enum R {
        #[prost(message, tag = "1")]
        Request(super::Request),
        #[prost(message, tag = "2")]
        Response(super::Response),
    }
}
#[allow(clippy::derive_partial_eq_without_eq)]
#[derive(Clone, PartialEq, ::prost::Message)]
pub struct MessageDeadline {
    #[prost(uint64, tag = "1")]
    pub deadline: u64,
    #[prost(uint64, tag = "2")]
    pub index: u64,
}
#[allow(clippy::derive_partial_eq_without_eq)]
#[derive(Clone, PartialEq, ::prost::Message)]
pub struct InputOutputQueue {
    #[prost(message, repeated, tag = "1")]
    pub queue: ::prost::alloc::vec::Vec<RequestOrResponse>,
    #[prost(uint64, tag = "2")]
    pub begin: u64,
    #[prost(uint64, tag = "3")]
    pub capacity: u64,
    #[prost(uint64, tag = "4")]
    pub num_slots_reserved: u64,
    /// Ordered ranges of messages having the same request deadline. Each range
    /// is represented as a deadline and its end index (the `QueueIndex` just
    /// past the last request where the deadline applies). Both the deadlines and
    /// queue indices are strictly increasing.
    #[prost(message, repeated, tag = "5")]
    pub deadline_range_ends: ::prost::alloc::vec::Vec<MessageDeadline>,
    /// Queue index from which request timing out will resume.
    #[prost(uint64, tag = "6")]
    pub timeout_index: u64,
}
#[allow(clippy::derive_partial_eq_without_eq)]
#[derive(Clone, PartialEq, ::prost::Message)]
pub struct QueueEntry {
    #[prost(message, optional, tag = "1")]
    pub canister_id: ::core::option::Option<super::super::super::types::v1::CanisterId>,
    #[prost(message, optional, tag = "2")]
    pub queue: ::core::option::Option<InputOutputQueue>,
}
/// A pool holding all of a canister's incoming and outgoing canister messages.
#[allow(clippy::derive_partial_eq_without_eq)]
#[derive(Clone, PartialEq, ::prost::Message)]
pub struct MessagePool {
    /// Map of messages by message ID.
    #[prost(message, repeated, tag = "1")]
    pub messages: ::prost::alloc::vec::Vec<message_pool::Entry>,
    /// The (implicit) deadlines of all outbound guaranteed response requests (only).
    #[prost(message, repeated, tag = "2")]
    pub outbound_guaranteed_request_deadlines:
        ::prost::alloc::vec::Vec<message_pool::MessageDeadline>,
    /// Strictly monotonically increasing counter used to generate unique message
    /// IDs.
    #[prost(uint64, tag = "3")]
    pub message_id_generator: u64,
}
/// Nested message and enum types in `MessagePool`.
pub mod message_pool {
    /// A pool entry: a message keyed by its ID.
    #[allow(clippy::derive_partial_eq_without_eq)]
    #[derive(Clone, PartialEq, ::prost::Message)]
    pub struct Entry {
        #[prost(uint64, tag = "1")]
        pub id: u64,
        #[prost(message, optional, tag = "2")]
        pub message: ::core::option::Option<super::RequestOrResponse>,
    }
    /// A message deadline.
    ///
    /// Recorded explicitly for outbound guaranteed response requests only.
    /// Best-effort messages have explicit deadlines.
    #[allow(clippy::derive_partial_eq_without_eq)]
    #[derive(Clone, PartialEq, ::prost::Message)]
    pub struct MessageDeadline {
        #[prost(uint64, tag = "1")]
        pub id: u64,
        #[prost(uint32, tag = "2")]
        pub deadline_seconds: u32,
    }
}
<<<<<<< HEAD
#[allow(clippy::derive_partial_eq_without_eq)]
#[derive(Clone, PartialEq, ::prost::Message)]
pub struct CanisterQueue {
    /// FIFO queue of references into the pool and reject response markers.
    #[prost(message, repeated, tag = "1")]
    pub queue: ::prost::alloc::vec::Vec<canister_queue::QueueItem>,
    /// Maximum number of requests or responses that can be enqueued at any one time.
    #[prost(uint64, tag = "2")]
    pub capacity: u64,
    /// Number of slots used by or reserved for responses.
    #[prost(uint64, tag = "3")]
    pub response_slots: u64,
}
/// Nested message and enum types in `CanisterQueue`.
pub mod canister_queue {
    #[derive(serde::Serialize, serde::Deserialize)]
    #[allow(clippy::derive_partial_eq_without_eq)]
    #[derive(Clone, PartialEq, ::prost::Message)]
    pub struct QueueItem {
        #[prost(oneof = "queue_item::R", tags = "1")]
        pub r: ::core::option::Option<queue_item::R>,
    }
    /// Nested message and enum types in `QueueItem`.
    pub mod queue_item {
        #[derive(serde::Serialize, serde::Deserialize)]
        #[allow(clippy::derive_partial_eq_without_eq)]
        #[derive(Clone, PartialEq, ::prost::Oneof)]
        pub enum R {
            /// A reference into the message pool (a pool assigned ID).
            #[prost(uint64, tag = "1")]
            Reference(u64),
        }
    }
}
#[derive(serde::Serialize, serde::Deserialize)]
=======
>>>>>>> 6e69046a
#[allow(clippy::derive_partial_eq_without_eq)]
#[derive(Clone, PartialEq, ::prost::Message)]
pub struct CanisterQueues {
    #[prost(message, repeated, tag = "2")]
    pub ingress_queue: ::prost::alloc::vec::Vec<super::super::ingress::v1::Ingress>,
    #[prost(message, repeated, tag = "3")]
    pub input_queues: ::prost::alloc::vec::Vec<QueueEntry>,
    #[prost(message, repeated, tag = "5")]
    pub output_queues: ::prost::alloc::vec::Vec<QueueEntry>,
    #[prost(enumeration = "canister_queues::NextInputQueue", tag = "6")]
    pub next_input_queue: i32,
    #[prost(message, repeated, tag = "7")]
    pub local_subnet_input_schedule:
        ::prost::alloc::vec::Vec<super::super::super::types::v1::CanisterId>,
    #[prost(message, repeated, tag = "8")]
    pub remote_subnet_input_schedule:
        ::prost::alloc::vec::Vec<super::super::super::types::v1::CanisterId>,
}
/// Nested message and enum types in `CanisterQueues`.
pub mod canister_queues {
    #[derive(Clone, Copy, Debug, PartialEq, Eq, Hash, PartialOrd, Ord, ::prost::Enumeration)]
    #[repr(i32)]
    pub enum NextInputQueue {
        Unspecified = 0,
        LocalSubnet = 1,
        Ingress = 2,
        RemoteSubnet = 3,
    }
    impl NextInputQueue {
        /// String value of the enum field names used in the ProtoBuf definition.
        ///
        /// The values are not transformed in any way and thus are considered stable
        /// (if the ProtoBuf definition does not change) and safe for programmatic use.
        pub fn as_str_name(&self) -> &'static str {
            match self {
                NextInputQueue::Unspecified => "NEXT_INPUT_QUEUE_UNSPECIFIED",
                NextInputQueue::LocalSubnet => "NEXT_INPUT_QUEUE_LOCAL_SUBNET",
                NextInputQueue::Ingress => "NEXT_INPUT_QUEUE_INGRESS",
                NextInputQueue::RemoteSubnet => "NEXT_INPUT_QUEUE_REMOTE_SUBNET",
            }
        }
        /// Creates an enum from field names used in the ProtoBuf definition.
        pub fn from_str_name(value: &str) -> ::core::option::Option<Self> {
            match value {
                "NEXT_INPUT_QUEUE_UNSPECIFIED" => Some(Self::Unspecified),
                "NEXT_INPUT_QUEUE_LOCAL_SUBNET" => Some(Self::LocalSubnet),
                "NEXT_INPUT_QUEUE_INGRESS" => Some(Self::Ingress),
                "NEXT_INPUT_QUEUE_REMOTE_SUBNET" => Some(Self::RemoteSubnet),
                _ => None,
            }
        }
    }
}<|MERGE_RESOLUTION|>--- conflicted
+++ resolved
@@ -212,7 +212,6 @@
         pub deadline_seconds: u32,
     }
 }
-<<<<<<< HEAD
 #[allow(clippy::derive_partial_eq_without_eq)]
 #[derive(Clone, PartialEq, ::prost::Message)]
 pub struct CanisterQueue {
@@ -228,7 +227,6 @@
 }
 /// Nested message and enum types in `CanisterQueue`.
 pub mod canister_queue {
-    #[derive(serde::Serialize, serde::Deserialize)]
     #[allow(clippy::derive_partial_eq_without_eq)]
     #[derive(Clone, PartialEq, ::prost::Message)]
     pub struct QueueItem {
@@ -237,7 +235,6 @@
     }
     /// Nested message and enum types in `QueueItem`.
     pub mod queue_item {
-        #[derive(serde::Serialize, serde::Deserialize)]
         #[allow(clippy::derive_partial_eq_without_eq)]
         #[derive(Clone, PartialEq, ::prost::Oneof)]
         pub enum R {
@@ -247,9 +244,6 @@
         }
     }
 }
-#[derive(serde::Serialize, serde::Deserialize)]
-=======
->>>>>>> 6e69046a
 #[allow(clippy::derive_partial_eq_without_eq)]
 #[derive(Clone, PartialEq, ::prost::Message)]
 pub struct CanisterQueues {
