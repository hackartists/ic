use super::super::message_pool::tests::*;
use super::super::message_pool::Class;
use super::*;
use assert_matches::assert_matches;
use ic_test_utilities_types::arbitrary;
use ic_test_utilities_types::ids::{canister_test_id, message_test_id, user_test_id};
use ic_test_utilities_types::messages::{IngressBuilder, RequestBuilder, ResponseBuilder};
use ic_types::messages::{CallbackId, RequestOrResponse};
use ic_types::time::{CoarseTime, UNIX_EPOCH};
use ic_types::Time;
use message_pool::REQUEST_LIFETIME;
use proptest::prelude::*;
use std::time::Duration;

#[test]
fn canister_queue_constructor_test() {
    const CAPACITY: usize = 14;
    let mut queue = CanisterQueue::new(CAPACITY);

    assert_eq!(0, queue.len());
    assert!(!queue.has_used_slots());
    assert_eq!(CAPACITY, queue.capacity);
    assert_eq!(CAPACITY, queue.available_request_slots());
    assert_eq!(CAPACITY, queue.available_response_slots());
    assert_eq!(Ok(()), queue.check_has_request_slot());
    assert_eq!(0, queue.reserved_slots());
    assert_matches!(
        queue.check_has_reserved_response_slot(),
        Err(StateError::InvariantBroken(_))
    );
    assert_eq!(queue.peek(), None);
    assert_eq!(queue.pop(), None);
}

// Pushing a request succeeds if there is space.
#[test]
fn canister_queue_push_request_succeeds() {
    const CAPACITY: usize = 1;
    let mut queue = CanisterQueue::new(CAPACITY);

    let id = new_request_message_id(13, Class::BestEffort);
    queue.push_request(id);

    assert_eq!(1, queue.len());
    assert!(queue.has_used_slots());
    assert_eq!(CAPACITY - 1, queue.available_request_slots());
    assert_eq!(
        Err(StateError::QueueFull { capacity: CAPACITY }),
        queue.check_has_request_slot()
    );
    assert_eq!(CAPACITY, queue.available_response_slots());
    assert_eq!(0, queue.reserved_slots());
    assert_matches!(
        queue.check_has_reserved_response_slot(),
        Err(StateError::InvariantBroken(_))
    );

    // Peek, then pop the request.
    assert_eq!(Some(&CanisterQueueItem::Reference(id)), queue.peek());
    assert_eq!(Some(CanisterQueueItem::Reference(id)), queue.pop());

    assert_eq!(0, queue.len());
    assert!(!queue.has_used_slots());
    assert_eq!(CAPACITY, queue.available_request_slots());
    assert_eq!(Ok(()), queue.check_has_request_slot());
    assert_eq!(CAPACITY, queue.available_response_slots());
    assert_eq!(0, queue.reserved_slots());
    assert_matches!(
        queue.check_has_reserved_response_slot(),
        Err(StateError::InvariantBroken(_))
    );
}

// Reserving a slot, then pushing a response succeeds if there is space.
#[test]
fn canister_queue_push_response_succeeds() {
    use Class::*;

    const CAPACITY: usize = 1;
    let mut queue = CanisterQueue::new(CAPACITY);

    // Reserve a slot.
    queue.try_reserve_response_slot().unwrap();

    assert_eq!(0, queue.len());
    assert!(queue.has_used_slots());
    assert_eq!(CAPACITY, queue.available_request_slots());
    assert_eq!(Ok(()), queue.check_has_request_slot());
    assert_eq!(CAPACITY - 1, queue.available_response_slots());
    assert_eq!(1, queue.reserved_slots());
    assert_eq!(Ok(()), queue.check_has_reserved_response_slot());

    // Push response into reseerved slot.
    let id = new_response_message_id(13, GuaranteedResponse);
    queue.push_response(id);

    assert_eq!(1, queue.len());
    assert!(queue.has_used_slots());
    assert_eq!(CAPACITY, queue.available_request_slots());
    assert_eq!(Ok(()), queue.check_has_request_slot());
    assert_eq!(CAPACITY - 1, queue.available_response_slots());
    assert_eq!(0, queue.reserved_slots());
    assert_matches!(
        queue.check_has_reserved_response_slot(),
        Err(StateError::InvariantBroken(_))
    );

    // Peek, then pop the response reference.
    assert_eq!(Some(&CanisterQueueItem::Reference(id)), queue.peek());
    assert_eq!(Some(CanisterQueueItem::Reference(id)), queue.pop());

    assert_eq!(0, queue.len());
    assert!(!queue.has_used_slots());
    assert_eq!(CAPACITY, queue.available_request_slots());
    assert_eq!(Ok(()), queue.check_has_request_slot());
    assert_eq!(CAPACITY, queue.available_response_slots());
    assert_eq!(0, queue.reserved_slots());
    assert_matches!(
        queue.check_has_reserved_response_slot(),
        Err(StateError::InvariantBroken(_))
    );
}

/// Test that overfilling an output queue with requests results in failed
/// pushes; also verifies that pushes below capacity succeed.
#[test]
#[should_panic(expected = "assertion failed: self.request_slots < self.capacity")]
fn canister_queue_push_request_to_full_queue_fails() {
    // First fill up the queue.
    const CAPACITY: usize = 2;
    let mut queue = CanisterQueue::new(CAPACITY);
    for i in 0..CAPACITY {
        queue.push_request(new_request_message_id(i as u64, Class::BestEffort));
    }

    assert_eq!(CAPACITY, queue.len());
    assert!(queue.has_used_slots());
    assert_eq!(0, queue.available_request_slots());
    assert_eq!(
        Err(StateError::QueueFull { capacity: CAPACITY }),
        queue.check_has_request_slot()
    );
    assert_eq!(CAPACITY, queue.available_response_slots());
    assert_eq!(0, queue.reserved_slots());
    assert_matches!(
        queue.check_has_reserved_response_slot(),
        Err(StateError::InvariantBroken(_))
    );

    queue.push_request(new_request_message_id(13, Class::BestEffort));
}

/// Test that overfilling an output queue with slot reservations results in
/// failed slot reservations; also verifies that slot reservations below
/// capacity succeed.
#[test]
fn canister_queue_try_reserve_response_slot_in_full_queue_fails() {
    use Class::*;

    const CAPACITY: usize = 2;
    let mut queue = CanisterQueue::new(CAPACITY);

    // Reserve all response slots.
    for _ in 0..CAPACITY {
        queue.try_reserve_response_slot().unwrap();
    }

    assert_eq!(0, queue.len());
    assert!(queue.has_used_slots());
    assert_eq!(CAPACITY, queue.available_request_slots());
    assert_eq!(Ok(()), queue.check_has_request_slot());
    assert_eq!(0, queue.available_response_slots());
    assert_eq!(CAPACITY, queue.reserved_slots());
    assert_eq!(Ok(()), queue.check_has_reserved_response_slot());

    // Trying to reserve a slot fails.
    assert_eq!(
        Err(StateError::QueueFull { capacity: CAPACITY }),
        queue.try_reserve_response_slot()
    );

    // Fill the queue with responses.
    for i in 0..CAPACITY {
        let class = if i % 2 == 0 {
            BestEffort
        } else {
            GuaranteedResponse
        };
        queue.push_response(new_response_message_id(i as u64, class));
    }

    assert_eq!(2, queue.len());
    assert!(queue.has_used_slots());
    assert_eq!(CAPACITY, queue.available_request_slots());
    assert_eq!(Ok(()), queue.check_has_request_slot());
    assert_eq!(0, queue.available_response_slots());
    assert_eq!(0, queue.reserved_slots());
    assert_matches!(
        queue.check_has_reserved_response_slot(),
        Err(StateError::InvariantBroken(_))
    );

    // Trying to reserve a slot still fails.
    assert_eq!(
        Err(StateError::QueueFull { capacity: CAPACITY }),
        queue.try_reserve_response_slot()
    );
}

/// Test that a queue can be filled with both requests and responses at the
/// same time.
#[test]
fn canister_queue_full_duplex() {
    // First fill up the queue.
    const CAPACITY: usize = 2;
    let mut queue = CanisterQueue::new(CAPACITY);
    for i in 0..CAPACITY as u64 {
        queue.push_request(new_request_message_id(i * 2, Class::BestEffort));
        queue.try_reserve_response_slot().unwrap();
        queue.push_response(new_response_message_id(i * 2 + 1, Class::BestEffort));
    }

    assert_eq!(2 * CAPACITY, queue.len());
    assert!(queue.has_used_slots());
    assert_eq!(0, queue.available_request_slots());
    assert_eq!(
        Err(StateError::QueueFull { capacity: CAPACITY }),
        queue.check_has_request_slot()
    );
    assert_eq!(0, queue.available_response_slots());
    assert_eq!(
        Err(StateError::QueueFull { capacity: CAPACITY }),
        queue.try_reserve_response_slot(),
    );
}

#[test]
#[should_panic(expected = "InvariantBroken(\"No reserved response slot\")")]
fn canister_queue_push_without_reserved_slot_panics() {
    let mut queue = CanisterQueue::new(10);
    queue.push_response(new_response_message_id(13, Class::BestEffort));
}

/// Generator for an arbitrary `MessageReference`.
fn arbitrary_message_reference() -> impl Strategy<Value = CanisterQueueItem> + Clone {
    prop_oneof![
        1 => any::<u64>().prop_map(|gen| CanisterQueueItem::Reference(new_request_message_id(gen, Class::GuaranteedResponse))),
        1 => any::<u64>().prop_map(|gen| CanisterQueueItem::Reference(new_request_message_id(gen, Class::BestEffort))),
        1 => any::<u64>().prop_map(|gen| CanisterQueueItem::Reference(new_response_message_id(gen, Class::GuaranteedResponse))),
        1 => any::<u64>().prop_map(|gen| CanisterQueueItem::Reference(new_response_message_id(gen, Class::BestEffort))),
    ]
}

proptest! {
    #[test]
    fn canister_queue_push_and_pop(
        mut references in proptest::collection::vec_deque(
            arbitrary_message_reference(),
            10..20,
        )
    ) {
        // Create a queue with large enough capacity.
        let mut queue = CanisterQueue::new(20);

        // Push all references onto the queue.
        for reference in references.iter() {
            match reference {
                CanisterQueueItem::Reference(id) if id.kind() == Kind::Request => {
                    queue.push_request(*id);
                }
                CanisterQueueItem::Reference(id) => {
                    queue.try_reserve_response_slot().unwrap();
                    queue.push_response(*id);
                }
            }
            prop_assert_eq!(Ok(()), queue.check_invariants());
        }

        // Check the contents of the queue via `peek` and `pop`.
        while let Some(r) = queue.peek() {
            let reference = references.pop_front();
            prop_assert_eq!(reference.as_ref(), Some(r));
            prop_assert_eq!(reference, queue.pop());
        }

        // All references should have been consumed.
        prop_assert!(references.is_empty());
    }

    #[test]
    fn encode_roundtrip(
        references in proptest::collection::vec_deque(
            arbitrary_message_reference(),
            10..20,
        ),
        reserved_slots in 0..3
    ) {
        // Create a queue with large enough capacity.
        let mut queue = CanisterQueue::new(23);

        // Push all references onto the queue.
        for reference in references.iter() {
            match reference {
                CanisterQueueItem::Reference(id) if id.kind() == Kind::Request => {
                    queue.push_request(*id);
                }
                CanisterQueueItem::Reference(id) => {
                    queue.try_reserve_response_slot().unwrap();
                    queue.push_response(*id);
                }
            }
            prop_assert_eq!(Ok(()), queue.check_invariants());
        }
        // And make `reserved_slots` additional reservations.
        for _ in 0..reserved_slots {
            queue.try_reserve_response_slot().unwrap();
        }
        prop_assert_eq!(Ok(()), queue.check_invariants());

        let encoded: pb_queues::CanisterQueue = (&queue).into();
        let decoded = (encoded, Context::Inbound).try_into().unwrap();

        assert_eq!(queue, decoded);
    }
}

<<<<<<< HEAD
=======
#[test]
fn decode_inbound_message_in_output_queue_fails() {
    // Queue with an inbound request.
    let mut queue = CanisterQueue::new(10);
    queue.push_request(new_request_message_id(13, Class::BestEffort));
    let encoded: pb_queues::CanisterQueue = (&queue).into();

    // Cannot be decoded as an output queue.
    assert_matches!(
        CanisterQueue::try_from((encoded.clone(), Context::Outbound)),
        Err(ProxyDecodeError::Other(_))
    );

    // But can be decoded as an input queue.
    assert_eq!(queue, (encoded, Context::Inbound).try_into().unwrap());
}

#[test]
fn decode_with_invalid_response_slots_or_capacity_fails() {
    // Queue with two inbound responses.
    let mut queue = CanisterQueue::new(10);
    queue.try_reserve_response_slot().unwrap();
    queue.push_response(new_response_message_id(13, Class::BestEffort));
    queue.try_reserve_response_slot().unwrap();
    queue.push_response(new_response_message_id(14, Class::BestEffort));
    let encoded: pb_queues::CanisterQueue = (&queue).into();

    // Can be decoded as is.
    assert_eq!(
        queue,
        (encoded.clone(), Context::Inbound).try_into().unwrap()
    );

    // But fails to decode with a too low `response_slots` value.
    let mut too_few_response_slots = encoded.clone();
    too_few_response_slots.response_slots = 1;
    assert_matches!(
        CanisterQueue::try_from((too_few_response_slots.clone(), Context::Inbound)),
        Err(ProxyDecodeError::Other(_))
    );

    // Or with a too low `capacity` value.
    let mut too_low_capacity = encoded;
    too_low_capacity.capacity = 1;
    assert_matches!(
        CanisterQueue::try_from((too_low_capacity.clone(), Context::Inbound)),
        Err(ProxyDecodeError::Other(_))
    );
}

>>>>>>> c4e9fb38
fn make_request(callback_id: u64, deadline_seconds: u32) -> Request {
    RequestBuilder::default()
        .sender_reply_callback(CallbackId::from(callback_id))
        .deadline(CoarseTime::from_secs_since_unix_epoch(deadline_seconds))
        .build()
}

#[test]
<<<<<<< HEAD
fn input_queue_try_from_canister_queue() {
    let req1 = make_request(1, 0);
    let req2 = make_request(2, 14);
=======
fn canister_queue_try_from_input_queue() {
    let req1 = make_request(1, 0);
    let req2 = make_request(2, 0);
    let req3 = make_request(3, 13);
>>>>>>> c4e9fb38
    let rep = ResponseBuilder::default()
        .originator_reply_callback(CallbackId::new(4))
        .build();

<<<<<<< HEAD
    // A `CanisterQueue` with a couple of requests and a response and a reserved
    // slot.
    let mut pool = MessagePool::default();
    let mut queue = CanisterQueue::new(10);
    // Enqueue a couple of requests and a response.
    queue.push_request(pool.insert_inbound(req1.clone().into()));
    queue.push_request(pool.insert_inbound(req2.clone().into()));
    queue.try_reserve_response_slot().unwrap();
    queue.push_response(pool.insert_inbound(rep.clone().into()));
    // Make an extra response reservation.
    queue.try_reserve_response_slot().unwrap();

    // Expected `InputQueue`.
    let mut expected_input_queue = InputQueue::new(10);
    expected_input_queue.push(req1.into()).unwrap();
    expected_input_queue.push(req2.into()).unwrap();
    expected_input_queue.reserve_slot().unwrap();
    expected_input_queue.push(rep.into()).unwrap();
    expected_input_queue.reserve_slot().unwrap();

    let input_queue: InputQueue = (&queue, &pool).try_into().unwrap();

    assert_eq!(expected_input_queue, input_queue);
}

#[test]
fn output_queue_try_from_canister_queue() {
    let t0 = Time::from_secs_since_unix_epoch(10).unwrap();
    let t2 = t0 + Duration::from_secs(2);
    let t3 = t0 + Duration::from_secs(3);
    let d2 = t2 + REQUEST_LIFETIME;
    let req1 = make_request(1, 11);
    let req2 = make_request(2, 0);
    let req3 = make_request(3, 13);
    let rep = ResponseBuilder::default()
        .originator_reply_callback(CallbackId::new(4))
        .build();

    // A `CanisterQueue` with a couple of requests and a response, a stale request
    // and a reserved slot.
    let mut pool = MessagePool::default();
    let mut queue = CanisterQueue::new(10);
    // Enqueue and then shed a request.
    queue.push_request(pool.insert_outbound_request(req1.clone().into(), t0));
    pool.shed_largest_message().unwrap();
    assert_eq!(1, queue.len());
    // Enqueue a couple of requests and a response.
    queue.push_request(pool.insert_outbound_request(req2.clone().into(), t2));
    queue.push_request(pool.insert_outbound_request(req3.clone().into(), t3));
    queue.try_reserve_response_slot().unwrap();
    queue.push_response(pool.insert_outbound_response(rep.clone().into()));
    // Make an extra response reservation.
    queue.try_reserve_response_slot().unwrap();

    // Expected `OutputQueue`. The stale request and response are not preserved.
    let mut expected_output_queue = OutputQueue::new(10);
    expected_output_queue.push_request(req2.into(), d2).unwrap();
    // `CanisterQueue` does not record when `req3` was pushed (at `t3`), so it
    // inherits `req2`'s deadline.
    expected_output_queue.push_request(req3.into(), d2).unwrap();
    expected_output_queue.reserve_slot().unwrap();
    expected_output_queue.push_response(rep.into());
    expected_output_queue.reserve_slot().unwrap();

    let output_queue: OutputQueue = (&queue, &pool).try_into().unwrap();

    assert_eq!(expected_output_queue, output_queue);
=======
    // An input queue with a non-zero `begin`, a couple of requests, a response and
    // a reserved slot.
    let mut input_queue = InputQueue::new(10);
    input_queue.push(req1.clone().into()).unwrap();
    input_queue.pop().unwrap();
    input_queue.push(req2.clone().into()).unwrap();
    input_queue.push(req3.clone().into()).unwrap();
    input_queue.reserve_slot().unwrap();
    input_queue.push(rep.clone().into()).unwrap();
    input_queue.reserve_slot().unwrap();

    // Expected `MessagePool` and `CanisterQueue`.
    let mut expected_pool = MessagePool::default();
    let mut expected_queue = CanisterQueue::new(10);
    expected_queue.push_request(expected_pool.insert_inbound(req2.into()));
    expected_queue.push_request(expected_pool.insert_inbound(req3.into()));
    expected_queue.try_reserve_response_slot().unwrap();
    expected_queue.push_response(expected_pool.insert_inbound(rep.into()));
    expected_queue.try_reserve_response_slot().unwrap();

    let mut pool = MessagePool::default();
    let queue: CanisterQueue = (input_queue, &mut pool).try_into().unwrap();

    assert_eq!((expected_pool, expected_queue), (pool, queue));
}

#[test]
fn canister_queue_try_from_output_queue() {
    let t0 = Time::from_secs_since_unix_epoch(10).unwrap();
    let t3 = t0 + Duration::from_secs(3);
    let t4 = t0 + Duration::from_secs(4);
    let d0 = t0 + REQUEST_LIFETIME;
    let d3 = t3 + REQUEST_LIFETIME;
    let d4 = t4 + REQUEST_LIFETIME;
    let req1 = make_request(1, 0);
    let req2 = make_request(2, 13);
    let req3 = make_request(3, 0);
    let req4 = make_request(4, 14);
    let rep = ResponseBuilder::default()
        .originator_reply_callback(CallbackId::new(5))
        .build();

    // An output queue with a non-zero `begin`, a `timed out request (a `None`), a
    // couple of requests, a response and a reserved slot.
    let mut output_queue = OutputQueue::new(10);
    // Advance `begin`.
    output_queue.push_request(req1.clone().into(), d0).unwrap();
    output_queue.pop().unwrap();
    // Enqueue a response to induce head-of-line blocking.
    output_queue.reserve_slot().unwrap();
    output_queue.push_response(rep.clone().into());
    // Enqueue and time out a request.
    output_queue.push_request(req2.clone().into(), d0).unwrap();
    output_queue.time_out_requests(d3).next();
    // Enqueue a couple more requests.
    output_queue.push_request(req3.clone().into(), d3).unwrap();
    output_queue.push_request(req4.clone().into(), d4).unwrap();
    // Make an extra response reservation.
    output_queue.reserve_slot().unwrap();

    // Expected `MessagePool` and `CanisterQueue`.
    let mut expected_pool = MessagePool::default();
    let mut expected_queue = CanisterQueue::new(10);
    expected_queue.try_reserve_response_slot().unwrap();
    expected_queue.push_response(expected_pool.insert_outbound_response(rep.into()));
    expected_queue.push_request(expected_pool.insert_outbound_request(req3.into(), t3));
    expected_queue.push_request(expected_pool.insert_outbound_request(req4.into(), t4));
    expected_queue.try_reserve_response_slot().unwrap();

    let mut pool = MessagePool::default();
    let queue: CanisterQueue = (output_queue, &mut pool).try_into().unwrap();

    assert_eq!((expected_pool, expected_queue), (pool, queue));
>>>>>>> c4e9fb38
}

#[test]
fn input_queue_constructor_test() {
    let capacity: usize = 14;
    let mut queue = InputQueue::new(capacity);
    assert_eq!(queue.num_messages(), 0);
    assert!(!queue.has_used_slots());
    assert_eq!(queue.pop(), None);
}

#[test]
fn input_queue_with_message_is_not_empty() {
    let mut input_queue = InputQueue::new(1);

    input_queue
        .push(RequestBuilder::default().build().into())
        .expect("could push");
    assert_ne!(input_queue.num_messages(), 0);
    assert!(input_queue.has_used_slots());
}

#[test]
fn input_queue_with_reservation_is_not_empty() {
    let mut input_queue = InputQueue::new(1);
    input_queue.reserve_slot().unwrap();

    assert_eq!(input_queue.num_messages(), 0);
    assert!(input_queue.has_used_slots());
}

/// Test affirming success on popping pushed messages.
#[test]
fn input_queue_pushed_messages_get_popped() {
    let capacity: usize = 4;
    let mut input_queue = InputQueue::new(capacity);
    let mut msg_queue = VecDeque::new();
    for _ in 0..capacity {
        let req: RequestOrResponse = RequestBuilder::default().build().into();
        msg_queue.push_back(req.clone());
        assert_eq!(Ok(()), input_queue.push(req));
    }
    while !msg_queue.is_empty() {
        assert_eq!(input_queue.pop(), msg_queue.pop_front());
    }
    assert_eq!(None, msg_queue.pop_front());
    assert_eq!(None, input_queue.pop());
}

/// Pushing a request succeeds if there is space.
/// Reserving a slot, then pushing a response succeeds if there is space.
#[test]
fn input_queue_push_succeeds() {
    let capacity: usize = 1;
    let mut input_queue = InputQueue::new(capacity);

    // Push request.
    assert_eq!(input_queue.queue.available_request_slots(), 1);
    input_queue
        .push(RequestBuilder::default().build().into())
        .unwrap();
    assert_eq!(input_queue.queue.available_request_slots(), 0);
    assert!(input_queue.check_has_request_slot().is_err());

    // Push response.
    assert_eq!(input_queue.queue.available_response_slots(), 1);
    input_queue.reserve_slot().unwrap();
    assert_eq!(input_queue.queue.available_response_slots(), 0);
    input_queue
        .push(ResponseBuilder::default().build().into())
        .unwrap();
    assert_eq!(input_queue.queue.available_response_slots(), 0);

    assert_eq!(2, input_queue.num_messages());
}

/// Test that overfilling an input queue with messages and reservations
/// results in failed pushes and reservations; also verifies that
/// pushes and reservations below capacity succeed.
#[test]
fn input_queue_push_to_full_queue_fails() {
    // First fill up the queue.
    let capacity: usize = 2;
    let mut input_queue = InputQueue::new(capacity);
    for _ in 0..capacity {
        input_queue
            .push(RequestBuilder::default().build().into())
            .unwrap();
    }
    for _index in 0..capacity {
        input_queue.reserve_slot().unwrap();
    }
    assert_eq!(input_queue.num_messages(), capacity);

    // Now push an extraneous message in.
    assert_eq!(
        input_queue
            .push(RequestBuilder::default().build().into(),)
            .map_err(|(err, _)| err),
        Err(StateError::QueueFull { capacity })
    );
    // Or try to reserve a slot.
    assert_eq!(
        input_queue.reserve_slot(),
        Err(StateError::QueueFull { capacity })
    );
}

#[test]
fn input_queue_push_response_without_reservation_fails() {
    let mut queue = InputQueue::new(10);
    queue
        .push(ResponseBuilder::default().build().into())
        .unwrap_err();
}

#[test]
fn input_queue_decode_with_non_empty_deadlines_fails() {
    let mut q = InputQueue::new(super::super::DEFAULT_QUEUE_CAPACITY);
    for _ in 0..2 {
        let _ = q.push(RequestOrResponse::Request(
            RequestBuilder::default().build().into(),
        ));
    }
    let mut proto_queue: pb_queues::InputOutputQueue = (&q).into();
    proto_queue
        .deadline_range_ends
        .push(pb_queues::MessageDeadline {
            deadline: 0,
            index: 0,
        });
    assert!(TryInto::<InputQueue>::try_into(proto_queue).is_err());
}

#[test]
fn output_queue_constructor_test() {
    let mut queue = OutputQueue::new(14);
    assert_eq!(queue.num_messages(), 0);
    assert_eq!(queue.pop(), None);
}

#[test]
fn output_queue_with_message_is_not_empty() {
    let mut queue = OutputQueue::new(14);

    queue
        .push_request(RequestBuilder::default().build().into(), UNIX_EPOCH)
        .expect("could push");
    assert_eq!(queue.num_messages(), 1);
    assert!(queue.has_used_slots());
}

#[test]
fn output_queue_with_reservation_is_not_empty() {
    let mut queue = OutputQueue::new(14);
    queue.reserve_slot().unwrap();

    assert_eq!(queue.num_messages(), 0);
    assert!(queue.has_used_slots());
}

// Pushing a request succeeds if there is space.
#[test]
fn output_queue_push_request_succeeds() {
    let capacity: usize = 1;
    let mut output_queue = OutputQueue::new(capacity);

    assert_eq!(output_queue.queue.available_request_slots(), 1);
    output_queue
        .push_request(RequestBuilder::default().build().into(), UNIX_EPOCH)
        .unwrap();
    assert_eq!(output_queue.queue.available_request_slots(), 0);
    assert!(output_queue.check_has_request_slot().is_err());

    assert_eq!(1, output_queue.num_messages());
}

// Reserving a slot, then pushing a response succeeds if there is space.
#[test]
fn output_queue_push_response_succeeds() {
    let capacity: usize = 1;
    let mut output_queue = OutputQueue::new(capacity);

    assert_eq!(output_queue.queue.available_response_slots(), 1);
    output_queue.reserve_slot().unwrap();
    assert_eq!(output_queue.queue.available_response_slots(), 0);
    output_queue.push_response(ResponseBuilder::default().build().into());
    assert_eq!(output_queue.queue.available_response_slots(), 0);

    assert_eq!(1, output_queue.num_messages());
}

/// Test that overfilling an output queue with messages and reservations
/// results in failed pushes and reservations; also verifies that
/// pushes and reservations below capacity succeeds.
#[test]
fn output_queue_push_to_full_queue_fails() {
    // First fill up the queue.
    let capacity: usize = 2;
    let mut output_queue = OutputQueue::new(capacity);
    for _index in 0..capacity {
        output_queue
            .push_request(RequestBuilder::default().build().into(), UNIX_EPOCH)
            .unwrap();
    }
    for _index in 0..capacity {
        output_queue.reserve_slot().unwrap();
    }
    assert_eq!(output_queue.num_messages(), capacity);

    // Now push an extraneous message in
    assert_eq!(
        output_queue
            .push_request(RequestBuilder::default().build().into(), UNIX_EPOCH,)
            .map_err(|(err, _)| err),
        Err(StateError::QueueFull { capacity })
    );
    // Or try to reserve a slot.
    assert_eq!(
        output_queue.reserve_slot(),
        Err(StateError::QueueFull { capacity })
    );
}

#[test]
#[should_panic(expected = "called `Result::unwrap()` on an `Err` value")]
fn output_push_without_reserved_slot_fails() {
    let mut queue = OutputQueue::new(10);
    queue.push_response(ResponseBuilder::default().build().into());
}

/// An explicit example of deadlines in OutputQueue, where we manually fill
/// and empty the queue, while checking whether we find what we'd expect.
/// This test also ensures `push_request` and `push_response` don't increment
/// the queue begin index, but `pop` does (by 1).
#[test]
fn output_queue_explicit_push_and_pop_test() {
    let mut q = OutputQueue::new(100);
    assert_eq!(0, q.num_messages());

    let test_request = Arc::<Request>::from(RequestBuilder::default().build());
    let test_response = Arc::<Response>::from(ResponseBuilder::default().build());
    let deadline1 = Time::from_nanos_since_unix_epoch(3);
    let deadline2 = Time::from_nanos_since_unix_epoch(7);

    q.push_request(test_request.clone(), deadline1).unwrap();
    q.reserve_slot().unwrap();
    q.push_response(test_response);
    q.push_request(test_request.clone(), deadline1).unwrap();
    q.push_request(test_request, deadline2).unwrap();

    assert_eq!(4, q.num_messages());
    assert_eq!(0, q.begin);
    assert_eq!(
        VecDeque::from(vec![(deadline1, 3), (deadline2, 4)]),
        q.deadline_range_ends
    );

    let timeout_index = q.timeout_index;
    assert!(matches!(q.pop().unwrap(), RequestOrResponse::Request(_)));
    assert_eq!(3, q.num_messages());
    assert_eq!(1, q.begin);
    assert_eq!(timeout_index, q.timeout_index);
}

/// This ensures `debug_asserts` are enabled, because we are passively testing invariants
/// through the function `OutputQueue::check_invariants()`, which is only called when
/// `debug_asserts` are enabled.
#[test]
#[should_panic]
fn ensure_debug_asserts_enabled() {
    debug_assert!(false);
}

proptest! {
    /// Checks `push_request` enforces `OutputQueue` invariants. This is implicitly checked at
    /// the bottom of `OutputQueue::push_request()`. There is another explicit check here after
    /// the fact to ensure this test doesn't just silently pass if the implicit check is removed.
    /// Additionally, an expected `deadline_range_ends` is reconstructed and then compared to
    /// the actual version at at the end.
    #[test]
    fn output_queue_push_request_enforces_invariants(
        (requests, deadlines) in (2..=10_usize)
        .prop_flat_map(|num_requests| {
            (
                proptest::collection::vec(
                    arbitrary::request().prop_map(Arc::from),
                    num_requests,
                ),
                proptest::collection::vec(
                    (0..=1000_u64).prop_map(Time::from_nanos_since_unix_epoch),
                    num_requests,
                ),
            )
        })
    ) {
        let mut q = OutputQueue::new(super::super::DEFAULT_QUEUE_CAPACITY);
        let mut expected_deadline_range_ends = VecDeque::<(Time, usize)>::new();

        let mut index = 1;
        for (request, deadline) in requests
            .into_iter()
            .zip(deadlines.into_iter())
        {
            q.push_request(request, deadline).unwrap();

            match expected_deadline_range_ends.back_mut() {
                Some((back_deadline, end)) if *back_deadline >= deadline => {
                    *end = index;
                }
                _ => {
                    expected_deadline_range_ends.push_back((deadline, index));
                }
            }

            index += 1;
        }

        prop_assert!(q.check_invariants());
        prop_assert_eq!(expected_deadline_range_ends, q.deadline_range_ends);
    }
}

prop_compose! {
    /// Generator for an arbitrary `OutputQueue` where nothing is timed out. An arbitrary number
    /// of execution rounds is simulated by starting with round boundaries (in terms of messages
    /// pushed onto the queue by the end of the respective round) [1, 2, ... num_msgs]; and removing
    /// a random subset thereof.
    fn arb_output_queue_no_timeout(num_msgs: std::ops::RangeInclusive<usize>) (
        begin in 0..10_usize,
        (msgs, indices_to_remove) in num_msgs
        .prop_flat_map(|num_msgs| {
            (
                proptest::collection::vec(arbitrary::request_or_response(), num_msgs),
                proptest::collection::vec(any::<usize>(), 0..=num_msgs),
            )
        })
    ) -> OutputQueue {

        let mut q = OutputQueue::new(super::super::DEFAULT_QUEUE_CAPACITY);
        q.begin = begin;

        // Boundaries of execution rounds.
        let mut range_ends = (0..=msgs.len()).collect::<Vec<usize>>();
        for i in indices_to_remove {
            range_ends.remove(i % range_ends.len());
        }
        range_ends.push(usize::MAX);

        // Push messages on the queue. The deadlines start at 10 so that
        // there is some room to pick a random time from that won't time out
        // anything.
        let mut round = 0;
        for (i, msg) in msgs.into_iter().enumerate() {
            if range_ends[round] == i {
                round += 1;
            }
            match msg {
                RequestOrResponse::Request(request) => {
                    q.push_request(
                        request,
                        Time::from_nanos_since_unix_epoch((10 + round) as u64),
                    ).unwrap();
                }
                RequestOrResponse::Response(response) => {
                    q.reserve_slot().unwrap();
                    q.push_response(response);
                }
            }
        }
        q.check_invariants();

        q
    }
}

prop_compose! {
    /// Generator for an arbitrary time in the interval [min_deadline - 5, max_deadline + 5]
    /// for an arbitrary `OutputQueue`. Returns 0 if there are no deadlines in the queue.
    fn arb_time_for_output_queue_timeouts(q: &OutputQueue) (
        time in {
            // Find time for timing out in [min_deadline-5, max_deadline+5].
            if let (Some((min_deadline, _)), Some((max_deadline, _))) =
                (q.deadline_range_ends.front(), q.deadline_range_ends.back())
            {
                let min_deadline = min_deadline.as_nanos_since_unix_epoch();
                let max_deadline = max_deadline.as_nanos_since_unix_epoch();
                min_deadline - 5 ..= max_deadline + 5
            } else {
                0..=0_u64
            }
        },
    ) -> Time {
        Time::from_nanos_since_unix_epoch(time)
    }
}

prop_compose! {
    /// Generator for an arbitrary `OutputQueue` where requests are (partially) timed out.
    /// The time for timing out is chosen in the interval [min_deadline - 5, max_deadline+ 5]
    /// such that it encompasses edge cases.
    fn arb_output_queue() (
        (time, num_pop, mut q) in arb_output_queue_no_timeout(5..=20)
        .prop_flat_map(|q| (arb_time_for_output_queue_timeouts(&q), 0..3_usize, Just(q)))
    ) -> OutputQueue {
        q.time_out_requests(time).count();
        q.check_invariants();

        // Pop a few messages to somewhat randomize `timeout_index`.
        for _ in 0..num_pop {
            q.pop();
        }

        q
    }
}

proptest! {
    /// Check timing out requests using an iterator. This uses a random time and then
    /// checks that requests whose deadline has expired are extracted from the queue,
    /// but the corresponding responses remain.
    #[test]
    fn output_queue_test_time_out_requests(
        (time, mut q) in arb_output_queue()
        .prop_flat_map(|q| (arb_time_for_output_queue_timeouts(&q), Just(q)))
    ) {
        let mut ref_q = q.clone();

        let mut timed_out_requests = q
            .time_out_requests(time)
            .map(RequestOrResponse::Request)
            .collect::<VecDeque<_>>();

        q.check_invariants();

        // Check there are no `None` at or after `timeout_index`.
        if !timed_out_requests.is_empty() {
            prop_assert!(q
                .queue
                .queue
                .iter()
                .skip(q.timeout_index - q.begin)
                .all(|msg| msg.is_some()));
        }

        while let Some((deadline, _)) = ref_q.deadline_range_ends.front() {
            if *deadline > time {
                break;
            }
            match ref_q.peek() {
                Some(RequestOrResponse::Response(_)) => {
                    prop_assert_eq!(ref_q.pop(), q.pop());
                }
                Some(RequestOrResponse::Request(_)) => {
                    prop_assert_eq!(ref_q.pop(), timed_out_requests.pop_front());
                }
                None => unreachable!(),
            }
        }

        // `ref_q` and `q` must be the same after popping all messages from the
        // time outed section, except `timeout_index` was not updated since we
        // never timed out anything for `ref_q`.
        ref_q.timeout_index = q.timeout_index;
        prop_assert_eq!(ref_q, q);
    }
}

/// Check whether a timed out request produces back pressure.
#[test]
fn output_queue_check_back_pressure_with_timed_out_requests() {
    let mut q = OutputQueue::new(1);

    q.reserve_slot().unwrap();
    q.push_response(Arc::new(ResponseBuilder::default().build()));

    q.push_request(
        Arc::new(RequestBuilder::default().build()),
        Time::from_nanos_since_unix_epoch(1),
    )
    .unwrap();
    q.time_out_requests(Time::from_nanos_since_unix_epoch(u64::MAX))
        .count();

    assert!(q
        .push_request(
            Arc::new(RequestBuilder::default().build()),
            Time::from_nanos_since_unix_epoch(1),
        )
        .is_err());
}

proptest! {
    /// Check whether the conversion to and from the protobuf version
    /// works for arbitrary output queues.
    #[test]
    fn output_queue_roundtrip_conversions(
        q in arb_output_queue()
    ) {
        let proto_queue: pb_queues::InputOutputQueue = (&q).into();
        let deserialized_q: OutputQueue = proto_queue.try_into().expect("bad conversion");

        prop_assert_eq!(q, deserialized_q);
    }
}

/// Generates a simple `OutputQueue` holding a specified number of requests,
/// each with a unique deadline.
fn generate_test_queue(num_requests: usize) -> OutputQueue {
    let mut q = OutputQueue::new(super::super::DEFAULT_QUEUE_CAPACITY);
    for t in 1..=num_requests {
        q.push_request(
            RequestBuilder::default().build().into(),
            Time::from_nanos_since_unix_epoch(t as u64),
        )
        .unwrap();
    }
    q
}

#[test]
fn output_queue_test_has_expired_deadlines() {
    let end_of_time = Time::from_nanos_since_unix_epoch(u64::MAX);

    let q = generate_test_queue(0);
    assert!(!q.has_expired_deadlines(end_of_time));

    let q = generate_test_queue(1);
    assert!(!q.has_expired_deadlines(Time::from_nanos_since_unix_epoch(0)));
    assert!(q.has_expired_deadlines(end_of_time));
}

#[test]
fn output_queue_decode_with_deadlines_not_strictly_sorted_fails() {
    let mut q = generate_test_queue(2);

    // Check duplicate deadline range end causes error.
    let deadline = q.deadline_range_ends[0].0;
    q.deadline_range_ends[0].0 = q.deadline_range_ends[1].0;
    let proto_queue: pb_queues::InputOutputQueue = (&q).into();
    assert!(OutputQueue::try_from(proto_queue).is_err());

    // Check swapped deadline range ends cause error.
    q.deadline_range_ends[1].0 = deadline;
    let proto_queue: pb_queues::InputOutputQueue = (&q).into();
    assert!(OutputQueue::try_from(proto_queue).is_err());
}

#[test]
fn output_queue_decode_with_deadline_indices_not_strictly_sorted_fails() {
    let mut q = generate_test_queue(2);

    // Check duplicate deadline range end causes error.
    let index = q.deadline_range_ends[0].1;
    q.deadline_range_ends[0].1 = q.deadline_range_ends[1].1;
    let proto_queue: pb_queues::InputOutputQueue = (&q).into();
    assert!(OutputQueue::try_from(proto_queue).is_err());

    // Check swapped deadline range ends cause error.
    q.deadline_range_ends[1].1 = index;
    let proto_queue: pb_queues::InputOutputQueue = (&q).into();
    assert!(OutputQueue::try_from(proto_queue).is_err());
}

#[test]
fn output_queue_decode_with_deadlines_index_out_of_bounds_fails() {
    let mut q = generate_test_queue(1);
    q.begin = 1;

    // Check deadline index before the queue causes error.
    q.deadline_range_ends[0].1 = 0;
    let proto_queue: pb_queues::InputOutputQueue = (&q).into();
    assert!(OutputQueue::try_from(proto_queue).is_err());

    // Check deadline index after the queue causes error.
    q.deadline_range_ends[0].1 = 3;
    let proto_queue: pb_queues::InputOutputQueue = (&q).into();
    assert!(OutputQueue::try_from(proto_queue).is_err());
}

#[test]
fn output_queue_decode_with_none_head_fails() {
    let mut q = OutputQueue::new(super::super::DEFAULT_QUEUE_CAPACITY);
    for _ in 0..2 {
        q.push_request(RequestBuilder::default().build().into(), UNIX_EPOCH)
            .unwrap();
    }
    q.queue.queue.front_mut().unwrap().take();

    let proto_queue: pb_queues::InputOutputQueue = (&q).into();
    assert!(matches!(
        OutputQueue::try_from(proto_queue).err(),
        Some(ProxyDecodeError::Other(_))
    ));
}

// Creates an `OutputQueue` from a VecDeque directly to allow for roundtrips with
// `queue.len() > capacity`.
fn output_queue_roundtrip_from_vec_deque(
    queue: VecDeque<Option<RequestOrResponse>>,
    num_request_slots: usize,
    num_response_slots: usize,
    num_messages: usize,
) -> Result<OutputQueue, ProxyDecodeError> {
    let q = OutputQueue {
        queue: QueueWithReservation::<Option<RequestOrResponse>> {
            queue,
            capacity: super::super::DEFAULT_QUEUE_CAPACITY,
            num_response_slots,
            num_request_slots,
        },
        begin: 0,
        deadline_range_ends: VecDeque::new(),
        timeout_index: 0,
        num_messages,
    };

    let proto_queue: pb_queues::InputOutputQueue = (&q).into();
    TryInto::<OutputQueue>::try_into(proto_queue)
}

#[test]
fn output_queue_decode_check_num_requests_and_responses() {
    let capacity = super::super::DEFAULT_QUEUE_CAPACITY;
    let half_capacity = capacity / 2;

    let mut queue = VecDeque::new();

    for _ in 0..half_capacity {
        queue.push_back(Some(RequestOrResponse::Request(
            RequestBuilder::default().build().into(),
        )));
    }
    for _ in half_capacity..capacity {
        queue.push_back(None);
    }
    for _ in 0..half_capacity {
        queue.push_back(Some(RequestOrResponse::Response(
            ResponseBuilder::default().build().into(),
        )));
    }
    let num_request_slots = capacity;
    let num_response_slots = capacity;
    let num_messages = 2 * half_capacity;
    assert!(output_queue_roundtrip_from_vec_deque(
        queue.clone(),
        num_request_slots,
        num_response_slots,
        num_messages
    )
    .is_ok());

    // Check that we get an error with one more request.
    queue.push_back(Some(RequestOrResponse::Request(
        RequestBuilder::default().build().into(),
    )));
    assert!(output_queue_roundtrip_from_vec_deque(
        queue.clone(),
        num_request_slots + 1,
        num_response_slots,
        num_messages + 1,
    )
    .is_err());
    queue.pop_back();

    // Check that we get an error with one more `None`.
    queue.push_back(None);
    assert!(output_queue_roundtrip_from_vec_deque(
        queue.clone(),
        num_request_slots + 1,
        num_response_slots,
        num_messages
    )
    .is_err());
    queue.pop_back();

    // Check that we get an error with one more response.
    queue.push_back(Some(RequestOrResponse::Response(
        ResponseBuilder::default().build().into(),
    )));
    assert!(output_queue_roundtrip_from_vec_deque(
        queue.clone(),
        num_request_slots,
        num_response_slots + 1,
        num_messages + 1,
    )
    .is_err());
    queue.pop_back();

    // Check that we get an error with one more slot reservation.
    assert!(output_queue_roundtrip_from_vec_deque(
        queue.clone(),
        num_request_slots,
        num_response_slots + 1,
        num_messages,
    )
    .is_err());
}

#[test]
fn ingress_queue_constructor_test() {
    let mut queue = IngressQueue::default();
    assert_eq!(queue.size(), 0);
    assert_eq!(queue.pop(), None);
    assert!(queue.is_empty());
}

fn msg_from_number(num: u64) -> Ingress {
    IngressBuilder::default()
        .source(user_test_id(num))
        .receiver(canister_test_id(num))
        .effective_canister_id(Some(canister_test_id(num)))
        .method_name(num.to_string())
        .message_id(message_test_id(num))
        .build()
}

#[test]
fn empty_and_len_agree_on_empty() {
    let q = IngressQueue::default();
    assert_eq!(q.size(), 0);
    assert!(q.is_empty());
}

#[test]
fn empty_and_len_agree_on_non_empty() {
    let mut q = IngressQueue::default();
    q.push(msg_from_number(1));
    assert_eq!(q.size(), 1);
    assert!(!q.is_empty());
}

#[test]
fn ingress_filter() {
    let mut queue = IngressQueue::default();
    let msg1 = msg_from_number(1);
    let msg2 = msg_from_number(2);
    let msg3 = msg_from_number(3);
    queue.push(msg1.clone());
    queue.push(msg2.clone());
    queue.push(msg3.clone());

    queue.filter_messages(|ingress| *ingress != Arc::new(msg2.clone()));
    assert_eq!(queue.size(), 2);
    assert_eq!(queue.pop(), Some(msg1.into()));
    assert_eq!(queue.size(), 1);
    assert_eq!(queue.pop(), Some(msg3.into()));
}

#[test]
fn ingress_queue_empty() {
    let mut queue = IngressQueue::default();
    assert_eq!(queue.peek(), None);
    assert_eq!(queue.pop(), None);
    assert_eq!(queue.size(), 0);
    assert_eq!(queue.ingress_schedule_size(), 0);
    assert!(queue.is_empty());
}

#[test]
fn ingress_queue_round_robin_order() {
    let mut queue = IngressQueue::default();
    // First ingress for canister A
    let mut msg11 = msg_from_number(1);
    msg11.message_id = message_test_id(11);
    queue.push(msg11.clone());
    // First ingress for canister B
    let mut msg21 = msg_from_number(2);
    msg21.message_id = message_test_id(21);
    queue.push(msg21.clone());
    // Second ingress for canister A
    let mut msg22 = msg_from_number(2);
    msg22.message_id = message_test_id(22);
    queue.push(msg22.clone());
    // Second ingress for canister B
    let mut msg12 = msg_from_number(1);
    msg12.message_id = message_test_id(12);
    queue.push(msg12.clone());

    // We have 4 ingress messages for 2 canisters in the queue.
    assert_eq!(queue.size(), 4);
    assert_eq!(queue.ingress_schedule_size(), 2);
    assert!(!queue.is_empty());

    // The message on the front of queue is first message for canister A.
    assert_eq!(queue.peek(), Some(msg11.clone().into()));
    assert_eq!(queue.pop(), Some(msg11.into()));

    // We have 3 ingress messages for 2 canisters in the queue.
    assert_eq!(queue.size(), 3);
    assert_eq!(queue.ingress_schedule_size(), 2);
    assert!(!queue.is_empty());

    // The message on the front of queue is first message for canister B.
    assert_eq!(queue.peek(), Some(msg21.clone().into()));
    assert_eq!(queue.pop(), Some(msg21.into()));

    // We have 2 ingress messages for 2 canisters in the queue.
    assert_eq!(queue.size(), 2);
    assert_eq!(queue.ingress_schedule_size(), 2);
    assert!(!queue.is_empty());

    // The message on the front of queue is second message for canister A.
    assert_eq!(queue.peek(), Some(msg12.clone().into()));
    assert_eq!(queue.pop(), Some(msg12.into()));

    // We have 1 ingress message for 1 canister in the queue.
    assert_eq!(queue.size(), 1);
    assert_eq!(queue.ingress_schedule_size(), 1);
    assert!(!queue.is_empty());

    // The message on the front of queue is second message for canister B.
    assert_eq!(queue.peek(), Some(msg22.clone().into()));
    assert_eq!(queue.pop(), Some(msg22.into()));

    // The queue is empty.
    assert_eq!(queue.size(), 0);
    assert_eq!(queue.ingress_schedule_size(), 0);
    assert!(queue.is_empty());

    assert_eq!(queue.peek(), None);
    assert_eq!(queue.pop(), None);
}

#[test]
fn ingress_queue_round_robin_order_with_skipping_ingress_input() {
    let mut queue = IngressQueue::default();
    // First ingress for canister A
    let mut msg11 = msg_from_number(1);
    msg11.message_id = message_test_id(11);
    queue.push(msg11.clone());
    // First ingress for canister B
    let mut msg21 = msg_from_number(2);
    msg21.message_id = message_test_id(21);
    queue.push(msg21.clone());
    // Second ingress for canister A
    let mut msg22 = msg_from_number(2);
    msg22.message_id = message_test_id(22);
    queue.push(msg22.clone());
    // Second ingress for canister B
    let mut msg12 = msg_from_number(1);
    msg12.message_id = message_test_id(12);
    queue.push(msg12.clone());

    // We have 4 ingress messages for 2 canisters in the queue.
    assert_eq!(queue.size(), 4);
    assert_eq!(queue.ingress_schedule_size(), 2);
    assert!(!queue.is_empty());

    // The message on the front of queue is first message for canister A.
    assert_eq!(queue.peek(), Some(msg11.clone().into()));
    assert_eq!(queue.pop(), Some(msg11.into()));

    // We have 3 ingress messages for 2 canisters in the queue.
    assert_eq!(queue.size(), 3);
    assert_eq!(queue.ingress_schedule_size(), 2);
    assert!(!queue.is_empty());

    // The message on the front of queue is first message for canister B.
    assert_eq!(queue.peek(), Some(msg21.clone().into()));
    assert_eq!(queue.pop(), Some(msg21.into()));

    // We have 2 ingress messages for 2 canisters in the queue.
    assert_eq!(queue.size(), 2);
    assert_eq!(queue.ingress_schedule_size(), 2);
    assert!(!queue.is_empty());

    // The message on the front of queue is second message for canister A.
    assert_eq!(queue.peek(), Some(msg12.clone().into()));

    // We are skipping the canister A.
    queue.skip_ingress_input();

    // We still have 2 ingress messages for 2 canisters in the queue.
    assert_eq!(queue.size(), 2);
    assert_eq!(queue.ingress_schedule_size(), 2);
    assert!(!queue.is_empty());

    // The message on the front of queue is second message for canister B.
    assert_eq!(queue.peek(), Some(msg22.clone().into()));
    assert_eq!(queue.pop(), Some(msg22.into()));

    // We have 1 ingress message for 1 canister in the queue.
    assert_eq!(queue.size(), 1);
    assert_eq!(queue.ingress_schedule_size(), 1);
    assert!(!queue.is_empty());

    // The message on the front of queue is second message for canister A.
    assert_eq!(queue.peek(), Some(msg12.clone().into()));
    assert_eq!(queue.pop(), Some(msg12.into()));

    // The queue is empty.
    assert_eq!(queue.size(), 0);
    assert_eq!(queue.ingress_schedule_size(), 0);
    assert!(queue.is_empty());

    assert_eq!(queue.peek(), None);
    assert_eq!(queue.pop(), None);
}

#[test]
fn serialize_deserialize_ingress_queue() {
    let mut queue = IngressQueue::default();

    let number_of_messages_per_canister = 5;
    let number_of_canisters = 10;

    for i in 0..number_of_messages_per_canister {
        for j in 0..number_of_canisters {
            let mut ingress = msg_from_number(j);
            ingress.message_id = message_test_id(i * number_of_canisters + j);
            queue.push(ingress);
        }
    }

    let pb_vec_ingress: Vec<ic_protobuf::state::ingress::v1::Ingress> = (&queue.clone()).into();
    let mut queue_deserialized = IngressQueue::try_from(pb_vec_ingress).unwrap();

    while !queue.is_empty() {
        assert_eq!(queue.pop(), queue_deserialized.pop());
    }

    assert!(queue_deserialized.is_empty());
}<|MERGE_RESOLUTION|>--- conflicted
+++ resolved
@@ -324,8 +324,6 @@
     }
 }
 
-<<<<<<< HEAD
-=======
 #[test]
 fn decode_inbound_message_in_output_queue_fails() {
     // Queue with an inbound request.
@@ -376,7 +374,6 @@
     );
 }
 
->>>>>>> c4e9fb38
 fn make_request(callback_id: u64, deadline_seconds: u32) -> Request {
     RequestBuilder::default()
         .sender_reply_callback(CallbackId::from(callback_id))
@@ -384,90 +381,14 @@
         .build()
 }
 
-#[test]
-<<<<<<< HEAD
-fn input_queue_try_from_canister_queue() {
-    let req1 = make_request(1, 0);
-    let req2 = make_request(2, 14);
-=======
 fn canister_queue_try_from_input_queue() {
     let req1 = make_request(1, 0);
-    let req2 = make_request(2, 0);
-    let req3 = make_request(3, 13);
->>>>>>> c4e9fb38
-    let rep = ResponseBuilder::default()
-        .originator_reply_callback(CallbackId::new(4))
-        .build();
-
-<<<<<<< HEAD
-    // A `CanisterQueue` with a couple of requests and a response and a reserved
-    // slot.
-    let mut pool = MessagePool::default();
-    let mut queue = CanisterQueue::new(10);
-    // Enqueue a couple of requests and a response.
-    queue.push_request(pool.insert_inbound(req1.clone().into()));
-    queue.push_request(pool.insert_inbound(req2.clone().into()));
-    queue.try_reserve_response_slot().unwrap();
-    queue.push_response(pool.insert_inbound(rep.clone().into()));
-    // Make an extra response reservation.
-    queue.try_reserve_response_slot().unwrap();
-
-    // Expected `InputQueue`.
-    let mut expected_input_queue = InputQueue::new(10);
-    expected_input_queue.push(req1.into()).unwrap();
-    expected_input_queue.push(req2.into()).unwrap();
-    expected_input_queue.reserve_slot().unwrap();
-    expected_input_queue.push(rep.into()).unwrap();
-    expected_input_queue.reserve_slot().unwrap();
-
-    let input_queue: InputQueue = (&queue, &pool).try_into().unwrap();
-
-    assert_eq!(expected_input_queue, input_queue);
-}
-
-#[test]
-fn output_queue_try_from_canister_queue() {
-    let t0 = Time::from_secs_since_unix_epoch(10).unwrap();
-    let t2 = t0 + Duration::from_secs(2);
-    let t3 = t0 + Duration::from_secs(3);
-    let d2 = t2 + REQUEST_LIFETIME;
-    let req1 = make_request(1, 11);
     let req2 = make_request(2, 0);
     let req3 = make_request(3, 13);
     let rep = ResponseBuilder::default()
         .originator_reply_callback(CallbackId::new(4))
         .build();
 
-    // A `CanisterQueue` with a couple of requests and a response, a stale request
-    // and a reserved slot.
-    let mut pool = MessagePool::default();
-    let mut queue = CanisterQueue::new(10);
-    // Enqueue and then shed a request.
-    queue.push_request(pool.insert_outbound_request(req1.clone().into(), t0));
-    pool.shed_largest_message().unwrap();
-    assert_eq!(1, queue.len());
-    // Enqueue a couple of requests and a response.
-    queue.push_request(pool.insert_outbound_request(req2.clone().into(), t2));
-    queue.push_request(pool.insert_outbound_request(req3.clone().into(), t3));
-    queue.try_reserve_response_slot().unwrap();
-    queue.push_response(pool.insert_outbound_response(rep.clone().into()));
-    // Make an extra response reservation.
-    queue.try_reserve_response_slot().unwrap();
-
-    // Expected `OutputQueue`. The stale request and response are not preserved.
-    let mut expected_output_queue = OutputQueue::new(10);
-    expected_output_queue.push_request(req2.into(), d2).unwrap();
-    // `CanisterQueue` does not record when `req3` was pushed (at `t3`), so it
-    // inherits `req2`'s deadline.
-    expected_output_queue.push_request(req3.into(), d2).unwrap();
-    expected_output_queue.reserve_slot().unwrap();
-    expected_output_queue.push_response(rep.into());
-    expected_output_queue.reserve_slot().unwrap();
-
-    let output_queue: OutputQueue = (&queue, &pool).try_into().unwrap();
-
-    assert_eq!(expected_output_queue, output_queue);
-=======
     // An input queue with a non-zero `begin`, a couple of requests, a response and
     // a reserved slot.
     let mut input_queue = InputQueue::new(10);
@@ -541,7 +462,83 @@
     let queue: CanisterQueue = (output_queue, &mut pool).try_into().unwrap();
 
     assert_eq!((expected_pool, expected_queue), (pool, queue));
->>>>>>> c4e9fb38
+}
+
+#[test]
+fn input_queue_try_from_canister_queue() {
+    let req1 = make_request(1, 0);
+    let req2 = make_request(2, 14);
+    let rep = ResponseBuilder::default()
+        .originator_reply_callback(CallbackId::new(4))
+        .build();
+
+    // A `CanisterQueue` with a couple of requests and a response and a reserved
+    // slot.
+    let mut pool = MessagePool::default();
+    let mut queue = CanisterQueue::new(10);
+    // Enqueue a couple of requests and a response.
+    queue.push_request(pool.insert_inbound(req1.clone().into()));
+    queue.push_request(pool.insert_inbound(req2.clone().into()));
+    queue.try_reserve_response_slot().unwrap();
+    queue.push_response(pool.insert_inbound(rep.clone().into()));
+    // Make an extra response reservation.
+    queue.try_reserve_response_slot().unwrap();
+
+    // Expected `InputQueue`.
+    let mut expected_input_queue = InputQueue::new(10);
+    expected_input_queue.push(req1.into()).unwrap();
+    expected_input_queue.push(req2.into()).unwrap();
+    expected_input_queue.reserve_slot().unwrap();
+    expected_input_queue.push(rep.into()).unwrap();
+    expected_input_queue.reserve_slot().unwrap();
+
+    let input_queue: InputQueue = (&queue, &pool).try_into().unwrap();
+
+    assert_eq!(expected_input_queue, input_queue);
+}
+
+#[test]
+fn output_queue_try_from_canister_queue() {
+    let t0 = Time::from_secs_since_unix_epoch(10).unwrap();
+    let t2 = t0 + Duration::from_secs(2);
+    let t3 = t0 + Duration::from_secs(3);
+    let d2 = t2 + REQUEST_LIFETIME;
+    let req1 = make_request(1, 11);
+    let req2 = make_request(2, 0);
+    let req3 = make_request(3, 13);
+    let rep = ResponseBuilder::default()
+        .originator_reply_callback(CallbackId::new(4))
+        .build();
+
+    // A `CanisterQueue` with a couple of requests and a response, a stale request
+    // and a reserved slot.
+    let mut pool = MessagePool::default();
+    let mut queue = CanisterQueue::new(10);
+    // Enqueue and then shed a request.
+    queue.push_request(pool.insert_outbound_request(req1.clone().into(), t0));
+    pool.shed_largest_message().unwrap();
+    assert_eq!(1, queue.len());
+    // Enqueue a couple of requests and a response.
+    queue.push_request(pool.insert_outbound_request(req2.clone().into(), t2));
+    queue.push_request(pool.insert_outbound_request(req3.clone().into(), t3));
+    queue.try_reserve_response_slot().unwrap();
+    queue.push_response(pool.insert_outbound_response(rep.clone().into()));
+    // Make an extra response reservation.
+    queue.try_reserve_response_slot().unwrap();
+
+    // Expected `OutputQueue`. The stale request and response are not preserved.
+    let mut expected_output_queue = OutputQueue::new(10);
+    expected_output_queue.push_request(req2.into(), d2).unwrap();
+    // `CanisterQueue` does not record when `req3` was pushed (at `t3`), so it
+    // inherits `req2`'s deadline.
+    expected_output_queue.push_request(req3.into(), d2).unwrap();
+    expected_output_queue.reserve_slot().unwrap();
+    expected_output_queue.push_response(rep.into());
+    expected_output_queue.reserve_slot().unwrap();
+
+    let output_queue: OutputQueue = (&queue, &pool).try_into().unwrap();
+
+    assert_eq!(expected_output_queue, output_queue);
 }
 
 #[test]
