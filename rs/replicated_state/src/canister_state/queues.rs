--- conflicted
+++ resolved
@@ -127,17 +127,13 @@
     /// Per remote canister input and output queues. Queues hold references into the
     /// message pool, some of which may be stale due to expiration or load shedding.
     ///
-<<<<<<< HEAD
-    /// The item at the front of each queue, if any, is guaranteed to be non-stale.
-    /// A reference in an output queue is stale if there exists no corresponding
-    /// message in the message pool. This can happen if the message was expired or
-    /// load shed.  A reference in an input queue is stale if there exists no
-    /// corresponding message in the message pool; or entry in the `shed_responses`
-    /// map (which records the `CallbackIds` of shed inbound best-effort responses).
-=======
     /// The reference at the front of each queue, if any, is guaranteed to be
-    /// non-stale.
->>>>>>> c70e7019
+    /// non-stale. A reference in an output queue is stale if there exists no
+    /// corresponding message in the message pool. This can happen if the message
+    /// was expired or shed. A reference in an input queue is stale if there exists
+    /// no corresponding message in the message pool; or entry in the
+    /// `shed_responses` map (which records the `CallbackIds` of shed inbound
+    /// best-effort responses).
     canister_queues: BTreeMap<CanisterId, (CanisterQueue, CanisterQueue)>,
 
     /// Pool holding the messages referenced by `canister_queues`, providing message
@@ -539,18 +535,22 @@
                 continue;
             };
 
-            let msg = if let Some(item) = input_queue.pop() {
-                let id = item.id();
+            let msg = if let Some(reference) = input_queue.pop() {
                 // Message must be either pooled; or a previously shed inbound response.
-                let msg = self.pool.take(id).map(|msg| msg.into()).unwrap_or_else(|| {
-                    CanisterInput::ResponseDropped(
-                        self.shed_responses
-                            .remove(&id)
-                            .expect("stale reference at the front of input queue"),
-                    )
-                });
+                let msg = self
+                    .pool
+                    .take(reference)
+                    .map(|msg| msg.into())
+                    .unwrap_or_else(|| {
+                        CanisterInput::ResponseDropped(
+                            self.shed_responses
+                                .remove(&reference)
+                                .expect("stale reference at the front of input queue"),
+                        )
+                    });
                 // Advance to the next non-stale reference.
-                input_queue.pop_while(|item| is_stale(item.id(), &self.pool, &self.shed_responses));
+                input_queue
+                    .pop_while(|reference| is_stale(reference, &self.pool, &self.shed_responses));
                 Some(msg)
             } else {
                 None
@@ -586,15 +586,9 @@
     ///
     /// It is possible for the input schedule to contain an empty or GC-ed input
     /// queue if all messages in said queue have expired / were shed since it was
-<<<<<<< HEAD
-    /// scheduled. Requires a `&mut self` reference to be able advance to the first
-    /// non-empty queue in the input schedule in amortized `O(1)` time complexity.
-    fn peek_canister_input(&mut self, input_queue_type: InputQueueType) -> Option<CanisterInput> {
-=======
     /// scheduled. Requires a `&mut self` reference to achieve amortized `O(1)` time
     /// complexity by immediately consuming empty input queues when encountered.
-    fn peek_canister_input(&mut self, input_queue_type: InputQueueType) -> Option<CanisterMessage> {
->>>>>>> c70e7019
+    fn peek_canister_input(&mut self, input_queue_type: InputQueueType) -> Option<CanisterInput> {
         while let Some(sender) = self.input_schedule.peek(input_queue_type) {
             if let Some(reference) = self
                 .canister_queues
@@ -602,12 +596,7 @@
                 .and_then(|(input_queue, _)| input_queue.peek())
             {
                 let msg = self
-<<<<<<< HEAD
-                    .get_canister_input(item.id())
-=======
-                    .pool
-                    .get(reference)
->>>>>>> c70e7019
+                    .get_canister_input(reference)
                     .expect("stale reference at the front of input queue");
                 debug_assert_eq!(Ok(()), self.test_invariants());
                 debug_assert_eq!(Ok(()), self.schedules_ok(&|_| InputQueueType::RemoteSubnet));
@@ -625,28 +614,24 @@
         None
     }
 
-<<<<<<< HEAD
-    /// Returns the `CanisterInput` corresponding to the given `Id`, by looking it
-    /// up in the message pool or in the shed inbound responses map.
-    fn get_canister_input(&self, id: message_pool::Id) -> Option<CanisterInput> {
-        if let Some(msg) = self.pool.get(id) {
-            debug_assert!(!self.shed_responses.contains_key(&id));
+    /// Returns the `CanisterInput` corresponding to the given reference, by looking
+    /// it up in the message pool or in the shed inbound responses map.
+    fn get_canister_input(&self, reference: message_pool::Id) -> Option<CanisterInput> {
+        if let Some(msg) = self.pool.get(reference) {
+            debug_assert!(!self.shed_responses.contains_key(&reference));
             Some(msg.clone().into())
-        } else if id.kind() == Kind::Response {
+        } else if reference.kind() == Kind::Response {
             self.shed_responses
-                .get(&id)
+                .get(&reference)
                 .map(|callback_id| CanisterInput::ResponseDropped(*callback_id))
         } else {
-            debug_assert!(!self.shed_responses.contains_key(&id));
+            debug_assert!(!self.shed_responses.contains_key(&reference));
             None
         }
     }
 
-    /// Skips the next sender canister from the given schedule (local or remote).
-=======
     /// Skips the next sender canister from the given input schedule (local or
     /// remote).
->>>>>>> c70e7019
     fn skip_canister_input(&mut self, input_queue_type: InputQueueType) {
         // Skip over any empty or GC-ed input queues.
         while let Some(sender) = self.input_schedule.peek(input_queue_type) {
@@ -687,23 +672,13 @@
     /// Peeks the ingress or inter-canister input message that would be returned by
     /// `pop_input()`.
     ///
-<<<<<<< HEAD
-    /// Requires a `&mut self` reference in order to be able to drop empty queues
-    /// from the input schedule, to achieve amortized `O(1)` time complexity.
+    /// Requires a `&mut self` reference to achieve amortized `O(1)` time complexity
+    /// by immediately consuming empty input queues when encountered.
     pub(crate) fn peek_input(&mut self) -> Option<CanisterInput> {
         // Try all 3 input sources: ingress, local and remote subnets.
         for _ in 0..InputSource::COUNT {
-            let next_input = match self.input_schedule.input_source() {
+            let peeked = match self.input_schedule.input_source() {
                 InputSource::Ingress => self.peek_ingress().map(CanisterInput::Ingress),
-=======
-    /// Requires a `&mut self` reference to achieve amortized `O(1)` time complexity
-    /// by immediately consuming empty input queues when encountered.
-    pub(crate) fn peek_input(&mut self) -> Option<CanisterMessage> {
-        // Try all 3 input sources: ingress, local and remote subnets.
-        for _ in 0..InputSource::COUNT {
-            let peeked = match self.input_schedule.input_source() {
-                InputSource::Ingress => self.peek_ingress().map(CanisterMessage::Ingress),
->>>>>>> c70e7019
                 InputSource::RemoteSubnet => self.peek_canister_input(InputQueueType::RemoteSubnet),
                 InputSource::LocalSubnet => self.peek_canister_input(InputQueueType::LocalSubnet),
             };
@@ -745,16 +720,8 @@
     pub(crate) fn pop_input(&mut self) -> Option<CanisterInput> {
         // Try all 3 input sources: ingress, local and remote subnets.
         for _ in 0..InputSource::COUNT {
-<<<<<<< HEAD
-            let next_input = match self.input_schedule.next_input_source() {
+            let popped = match self.input_schedule.next_input_source() {
                 InputSource::Ingress => self.pop_ingress().map(CanisterInput::Ingress),
-
-=======
-            let input_source = self.input_schedule.next_input_source();
-
-            let popped = match input_source {
-                InputSource::Ingress => self.pop_ingress().map(CanisterMessage::Ingress),
->>>>>>> c70e7019
                 InputSource::RemoteSubnet => self.pop_canister_input(InputQueueType::RemoteSubnet),
                 InputSource::LocalSubnet => self.pop_canister_input(InputQueueType::LocalSubnet),
             };
@@ -1131,24 +1098,20 @@
     ) {
         use Context::*;
 
-<<<<<<< HEAD
         // If this is an inbound response, remember its `originator_reply_callback`, so
         // we can later produce an `UnknownResponse` for it, when popped.
-        let context = id.context();
+        let context = reference.context();
         if let (Inbound, RequestOrResponse::Response(response)) = (context, msg) {
             assert_eq!(
                 None,
                 self.shed_responses
-                    .insert(id, response.originator_reply_callback)
+                    .insert(reference, response.originator_reply_callback)
             );
 
             // Leave the input queue unchanged, as "dropped responses" are non-stale.
             return;
         }
 
-=======
-        let context = reference.context();
->>>>>>> c70e7019
         let remote = match context {
             Inbound => msg.sender(),
             Outbound => msg.receiver(),
@@ -1171,11 +1134,7 @@
         // same `time_out_messages()` call; `on_message_dropped(1)` will also pop `2`).
         if queue.peek() == Some(reference) {
             queue.pop();
-<<<<<<< HEAD
-            queue.pop_while(|item| is_stale(item.id(), &self.pool, &self.shed_responses));
-=======
-            queue.pop_while(|reference| self.pool.get(reference).is_none());
->>>>>>> c70e7019
+            queue.pop_while(|reference| is_stale(reference, &self.pool, &self.shed_responses));
         }
 
         // Release the response slot, generate reject responses or remember shed inbound
@@ -1314,8 +1273,8 @@
         queue: &CanisterQueue,
         canister_id: &CanisterId,
     ) -> Result<(), String> {
-        if let Some(item) = queue.peek() {
-            if is_stale(item.id(), &self.pool, &self.shed_responses) {
+        if let Some(reference) = queue.peek() {
+            if is_stale(reference, &self.pool, &self.shed_responses) {
                 return Err(format!(
                     "Stale reference at the front of input queue from {}",
                     canister_id
@@ -1369,45 +1328,35 @@
     (input_queue, output_queue)
 }
 
-<<<<<<< HEAD
 /// Checks whether the given reference is stale (i.e. neither in the pool, nor
 /// a shed inbound response).
 fn is_stale(
-    id: message_pool::Id,
+    reference: message_pool::Id,
     pool: &MessagePool,
     shed_responses: &BTreeMap<message_pool::Id, CallbackId>,
 ) -> bool {
-    pool.get(id).is_none()
-        && (id.context() == Context::Outbound
-            || id.kind() == Kind::Request
-            || !shed_responses.contains_key(&id))
+    pool.get(reference).is_none()
+        && (reference.context() == Context::Outbound
+            || reference.kind() == Kind::Request
+            || !shed_responses.contains_key(&reference))
 }
 
 /// An emoty map of shed responses, to be used for staleness checks in output
 /// queues (that cannot contain any inbound shed responses).
 const NO_SHED_RESPONSES: BTreeMap<message_pool::Id, CallbackId> = BTreeMap::new();
 
-/// Pops and returns the item at the front of the given output queue and
-/// advances the queue to the next non-stale item.
+/// Pops and returns the reference at the front of the given output queue and
+/// advances the queue to the next non-stale reference.
 fn output_queue_pop_and_advance(
     queue: &mut CanisterQueue,
     pool: &mut MessagePool,
 ) -> Option<RequestOrResponse> {
-    let id = queue.pop()?.id();
-    assert!(id.context() == Context::Outbound);
-
-    queue.pop_while(|item| is_stale(item.id(), pool, &NO_SHED_RESPONSES));
-
-    let msg = pool.take(id);
-=======
-/// Pops and returns the message at the front of the queue and advances the
-/// queue to the next message / non-stale reference.
-fn pop_and_advance(queue: &mut CanisterQueue, pool: &mut MessagePool) -> Option<RequestOrResponse> {
     let reference = queue.pop()?;
-    queue.pop_while(|reference| pool.get(reference).is_none());
+    assert!(reference.context() == Context::Outbound);
+
+    queue.pop_while(|reference| is_stale(reference, pool, &NO_SHED_RESPONSES));
 
     let msg = pool.take(reference);
->>>>>>> c70e7019
     assert!(msg.is_some(), "stale reference at the front of queue");
     msg
 }
@@ -1422,21 +1371,12 @@
     pool: &MessagePool,
     canister_id: &CanisterId,
 ) -> Result<(), String> {
-<<<<<<< HEAD
-    if let Some(item) = queue.peek() {
-        let id = item.id();
-        assert_eq!(Context::Outbound, id.context());
-
-        if is_stale(id, pool, &NO_SHED_RESPONSES) {
+    if let Some(reference) = queue.peek() {
+        assert_eq!(Context::Outbound, reference.context());
+
+        if is_stale(reference, pool, &NO_SHED_RESPONSES) {
             return Err(format!(
                 "Stale reference at the front of output queue to {}",
-=======
-    if let Some(reference) = queue.peek() {
-        if pool.get(reference).is_none() {
-            return Err(format!(
-                "Stale reference at the front of {:?} queue to/from {}",
-                reference.context(),
->>>>>>> c70e7019
                 canister_id
             ));
         }
@@ -1458,26 +1398,19 @@
     let callbacks_vec = canister_queues
         .values()
         .flat_map(|(input_queue, _)| input_queue.iter())
-<<<<<<< HEAD
-        .filter_map(|item| {
-            let id = item.id();
-            match (pool.get(id), shed_responses.get(&id)) {
+        .filter_map(
+            |reference| match (pool.get(*reference), shed_responses.get(&reference)) {
                 (Some(RequestOrResponse::Response(rep)), None) => {
                     Some(Ok(rep.originator_reply_callback))
                 }
                 (None, Some(callback_id)) => Some(Ok(*callback_id)),
                 (Some(_), Some(_)) => Some(Err(format!(
                     "CanisterQueues: Both response and shed response for reference {:?}",
-                    id
+                    reference
                 ))),
                 _ => None,
-            }
-=======
-        .filter_map(|reference| match pool.get(*reference) {
-            Some(RequestOrResponse::Response(rep)) => Some(rep.originator_reply_callback),
-            _ => None,
->>>>>>> c70e7019
-        })
+            },
+        )
         .collect::<Result<Vec<CallbackId>, String>>()?;
 
     let callbacks: BTreeSet<_> = callbacks_vec.iter().cloned().collect();
