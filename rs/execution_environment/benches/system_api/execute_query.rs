--- conflicted
+++ resolved
@@ -94,10 +94,6 @@
                 "Error comparing number of actual and expected instructions"
             );
         },
-<<<<<<< HEAD
-        wasm64_disabled,
-=======
->>>>>>> 758111eb
     );
 }
 
