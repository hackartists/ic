use super::{get_all_ledger_and_archive_blocks, get_allowance, Tokens};
use crate::metrics::parse_metric;
use candid::{Decode, Encode, Nat, Principal};
use ic_agent::identity::Identity;
use ic_base_types::CanisterId;
use ic_icrc1::Operation;
use ic_icrc1_test_utils::{ArgWithCaller, LedgerEndpointArg};
use ic_ledger_core::approvals::Allowance;
use ic_ledger_core::timestamp::TimeStamp;
use ic_ledger_core::tokens::{TokensType, Zero};
use ic_state_machine_tests::StateMachine;
use icrc_ledger_types::icrc1::account::Account;
use std::collections::HashMap;
use std::hash::Hash;
use std::time::Instant;

#[cfg(test)]
mod tests;

#[derive(Clone, Eq, PartialEq, Ord, PartialOrd, Hash, Debug)]
pub struct ApprovalKey(Account, Account);

impl From<(&Account, &Account)> for ApprovalKey {
    fn from((account, spender): (&Account, &Account)) -> Self {
        Self(*account, *spender)
    }
}

impl From<ApprovalKey> for (Account, Account) {
    fn from(key: ApprovalKey) -> Self {
        (key.0, key.1)
    }
}

pub trait InMemoryLedgerState {
    type AccountId;
    type Tokens;

    fn process_approve(
        &mut self,
        from: &Self::AccountId,
        spender: &Self::AccountId,
        amount: &Self::Tokens,
        expected_allowance: &Option<Self::Tokens>,
        expires_at: &Option<u64>,
        fee: &Option<Self::Tokens>,
        now: TimeStamp,
    );
    fn process_burn(
        &mut self,
        from: &Self::AccountId,
        spender: &Option<Self::AccountId>,
        amount: &Self::Tokens,
        index: usize,
    );
    fn process_mint(&mut self, to: &Self::AccountId, amount: &Self::Tokens);
    fn process_transfer(
        &mut self,
        from: &Self::AccountId,
        to: &Self::AccountId,
        spender: &Option<Self::AccountId>,
        amount: &Self::Tokens,
        fee: &Option<Self::Tokens>,
    );
    fn validate_invariants(&self);
}

pub struct InMemoryLedger<K, AccountId, Tokens>
where
    K: Ord,
{
    balances: HashMap<AccountId, Tokens>,
    allowances: HashMap<K, Allowance<Tokens>>,
    total_supply: Tokens,
    fee_collector: Option<AccountId>,
    burns_without_spender: Option<BurnsWithoutSpender<AccountId>>,
}

impl<K, AccountId, Tokens> InMemoryLedgerState for InMemoryLedger<K, AccountId, Tokens>
where
    K: Ord + for<'a> From<(&'a AccountId, &'a AccountId)> + Clone + Hash,
    K: Into<(AccountId, AccountId)>,
    AccountId: PartialEq + Ord + Clone + Hash + std::fmt::Debug,
    Tokens: TokensType + Default,
{
    type AccountId = AccountId;
    type Tokens = Tokens;

    fn process_approve(
        &mut self,
        from: &Self::AccountId,
        spender: &Self::AccountId,
        amount: &Self::Tokens,
        expected_allowance: &Option<Self::Tokens>,
        expires_at: &Option<u64>,
        fee: &Option<Self::Tokens>,
        now: TimeStamp,
    ) {
        self.burn_fee(from, fee);
        self.set_allowance(from, spender, amount, expected_allowance, expires_at, now);
    }

    fn process_burn(
        &mut self,
        from: &Self::AccountId,
        spender: &Option<Self::AccountId>,
        amount: &Self::Tokens,
        index: usize,
    ) {
        let spender: &Option<Self::AccountId> = &spender.clone().or_else(|| {
            if let Some(burns_without_spender) = &self.burns_without_spender {
                if burns_without_spender.burn_indexes.contains(&index) {
                    Some(burns_without_spender.minter.clone())
                } else {
                    None
                }
            } else {
                None
            }
        });
        self.decrease_balance(from, amount);
        self.decrease_total_supply(amount);
        if let Some(spender) = spender {
            if from != spender {
                self.decrease_allowance(from, spender, amount, None);
            }
        }
    }

    fn process_mint(&mut self, to: &Self::AccountId, amount: &Self::Tokens) {
        self.increase_balance(to, amount);
        self.increase_total_supply(amount);
    }

    fn process_transfer(
        &mut self,
        from: &Self::AccountId,
        to: &Self::AccountId,
        spender: &Option<Self::AccountId>,
        amount: &Self::Tokens,
        fee: &Option<Self::Tokens>,
    ) {
        self.decrease_balance(from, amount);
        self.collect_fee(from, fee);
        if let Some(fee) = fee {
            if let Some(spender) = spender {
                if from != spender {
                    self.decrease_allowance(from, spender, amount, Some(fee));
                }
            }
        }
        self.increase_balance(to, amount);
    }

    fn validate_invariants(&self) {
        let mut balances_total = Self::Tokens::default();
        for amount in self.balances.values() {
            balances_total = balances_total.checked_add(amount).unwrap();
            assert_ne!(amount, &Tokens::zero());
        }
        assert_eq!(self.total_supply, balances_total);
        for allowance in self.allowances.values() {
            assert_ne!(&allowance.amount, &Tokens::zero());
        }
    }
}

impl<K, AccountId, Tokens> Default for InMemoryLedger<K, AccountId, Tokens>
where
    K: Ord + for<'a> From<(&'a AccountId, &'a AccountId)> + Clone + Hash,
    K: Into<(AccountId, AccountId)>,
    AccountId: PartialEq + Ord + Clone + Hash,
    Tokens: TokensType,
{
    fn default() -> Self {
        InMemoryLedger {
            balances: HashMap::new(),
            allowances: HashMap::new(),
            total_supply: Tokens::zero(),
            fee_collector: None,
            burns_without_spender: None,
        }
    }
}

impl<K, AccountId, Tokens> InMemoryLedger<K, AccountId, Tokens>
where
    K: Ord + for<'a> From<(&'a AccountId, &'a AccountId)> + Clone + Hash,
    K: Into<(AccountId, AccountId)>,
    AccountId: PartialEq + Ord + Clone + Hash,
    Tokens: TokensType,
{
    fn decrease_allowance(
        &mut self,
        from: &AccountId,
        spender: &AccountId,
        amount: &Tokens,
        fee: Option<&Tokens>,
    ) {
        let key = K::from((from, spender));
        let old_allowance = self
            .allowances
            .get(&key)
            .unwrap_or_else(|| panic!("Allowance not found",));
        let mut new_allowance_value = old_allowance
            .amount
            .checked_sub(amount)
            .unwrap_or_else(|| panic!("Insufficient allowance",));
        if let Some(fee) = fee {
            new_allowance_value = new_allowance_value
                .checked_sub(fee)
                .unwrap_or_else(|| panic!("Insufficient allowance",));
        }
        if new_allowance_value.is_zero() {
            self.allowances.remove(&key);
        } else {
            self.allowances.insert(
                key,
                Allowance {
                    amount: new_allowance_value,
                    expires_at: old_allowance.expires_at,
                    arrived_at: old_allowance.arrived_at,
                },
            );
        }
    }

    fn decrease_balance(&mut self, from: &AccountId, amount: &Tokens) {
        let old_balance = self
            .balances
            .get(from)
            .unwrap_or_else(|| panic!("Account not found",));
        let new_balance = old_balance
            .checked_sub(amount)
            .unwrap_or_else(|| panic!("Insufficient balance",));
        if new_balance.is_zero() {
            self.balances.remove(from);
        } else {
            self.balances.insert(from.clone(), new_balance);
        }
    }

    fn decrease_total_supply(&mut self, amount: &Tokens) {
        self.total_supply = self
            .total_supply
            .checked_sub(amount)
            .unwrap_or_else(|| panic!("Total supply underflow",));
    }

    fn set_allowance(
        &mut self,
        from: &AccountId,
        spender: &AccountId,
        amount: &Tokens,
        expected_allowance: &Option<Tokens>,
        expires_at: &Option<u64>,
        arrived_at: TimeStamp,
    ) {
        let key = K::from((from, spender));
        if let Some(expected_allowance) = expected_allowance {
            let current_allowance_amount = self
                .allowances
                .get(&key)
                .map(|allowance| allowance.amount.clone())
                .unwrap_or(Tokens::zero());
            if current_allowance_amount != *expected_allowance {
                panic!(
                    "Expected allowance ({:?}) does not match current allowance ({:?})",
                    expected_allowance, current_allowance_amount
                );
            }
        }
        if amount == &Tokens::zero() {
            self.allowances.remove(&key);
        } else {
            self.allowances.insert(
                key,
                Allowance {
                    amount: amount.clone(),
                    expires_at: expires_at.map(TimeStamp::from_nanos_since_unix_epoch),
                    arrived_at,
                },
            );
        }
    }

    fn increase_balance(&mut self, to: &AccountId, amount: &Tokens) {
        let new_balance = match self.balances.get(to) {
            None => amount.clone(),
            Some(old_balance) => old_balance
                .checked_add(amount)
                .unwrap_or_else(|| panic!("Balance overflow")),
        };
        if !new_balance.is_zero() {
            self.balances.insert(to.clone(), new_balance);
        }
    }

    fn increase_total_supply(&mut self, amount: &Tokens) {
        self.total_supply = self
            .total_supply
            .checked_add(amount)
            .unwrap_or_else(|| panic!("Total supply overflow"));
    }

    fn collect_fee(&mut self, from: &AccountId, amount: &Option<Tokens>) {
        if let Some(amount) = amount {
            self.decrease_balance(from, amount);
            if let Some(fee_collector) = &self.fee_collector {
                self.increase_balance(&fee_collector.clone(), amount);
            } else {
                self.decrease_total_supply(amount);
            }
        }
    }

    fn burn_fee(&mut self, from: &AccountId, amount: &Option<Tokens>) {
        if let Some(amount) = amount {
            self.decrease_balance(from, amount);
            self.decrease_total_supply(amount);
        }
    }

    fn prune_expired_allowances(&mut self, now: TimeStamp) {
        let expired_allowances: Vec<K> = self
            .allowances
            .iter()
            .filter_map(|(key, allowance)| {
                if let Some(expires_at) = allowance.expires_at {
                    if now >= expires_at {
                        return Some(key.clone());
                    }
                }
                None
            })
            .collect();
        for key in expired_allowances {
            self.allowances.remove(&key);
        }
    }
}

impl InMemoryLedger<ApprovalKey, Account, Tokens> {
<<<<<<< HEAD
    pub fn new() -> Self {
        InMemoryLedger::default()
    }

    pub fn ingest_icrc1_ledger_blocks(&mut self, blocks: &[ic_icrc1::Block<Tokens>]) {
        let start = Instant::now();
        for block in blocks {
=======
    fn new_from_icrc1_ledger_blocks(
        blocks: &[ic_icrc1::Block<Tokens>],
        burns_without_spender: Option<BurnsWithoutSpender<Account>>,
    ) -> InMemoryLedger<ApprovalKey, Account, Tokens> {
        let mut state = InMemoryLedger {
            burns_without_spender,
            ..Default::default()
        };
        for (index, block) in blocks.iter().enumerate() {
>>>>>>> a770481d
            if let Some(fee_collector) = block.fee_collector {
                self.fee_collector = Some(fee_collector);
            }
            match &block.transaction.operation {
                Operation::Mint { to, amount } => self.process_mint(to, amount),
                Operation::Transfer {
                    from,
                    to,
                    spender,
                    amount,
                    fee,
                } => self.process_transfer(from, to, spender, amount, &fee.or(block.effective_fee)),
                Operation::Burn {
                    from,
                    spender,
                    amount,
<<<<<<< HEAD
                } => self.process_burn(from, spender, amount),
=======
                } => state.process_burn(from, spender, amount, index),
>>>>>>> a770481d
                Operation::Approve {
                    from,
                    spender,
                    amount,
                    expected_allowance,
                    expires_at,
                    fee,
                } => self.process_approve(
                    from,
                    spender,
                    amount,
                    expected_allowance,
                    expires_at,
                    &fee.or(block.effective_fee),
                    TimeStamp::from_nanos_since_unix_epoch(block.timestamp),
                ),
            }
            self.validate_invariants();
        }
        self.prune_expired_allowances(TimeStamp::from_nanos_since_unix_epoch(
            blocks.last().unwrap().timestamp,
        ));
        println!(
            "initialized InMemoryLedger with {} blocks in {:?}",
            blocks.len(),
            start.elapsed()
        );
    }

    pub fn verify_balances_and_allowances(&self, env: &StateMachine, ledger_id: CanisterId) {
        let actual_num_approvals = parse_metric(env, ledger_id, "ledger_num_approvals");
        let actual_num_balances = parse_metric(env, ledger_id, "ledger_balance_store_entries");
        assert_eq!(
            self.balances.len() as u64,
            actual_num_balances,
            "Mismatch in number of balances ({} vs {})",
            self.balances.len(),
            actual_num_balances
        );
        assert_eq!(
            self.allowances.len() as u64,
            actual_num_approvals,
            "Mismatch in number of approvals ({} vs {})",
            self.allowances.len(),
            actual_num_approvals
        );
        println!(
            "Checking {} balances and {} allowances",
            actual_num_balances, actual_num_approvals
        );
        for (account, balance) in self.balances.iter() {
            let actual_balance = Decode!(
                &env.query(ledger_id, "icrc1_balance_of", Encode!(account).unwrap())
                    .expect("failed to query balance")
                    .bytes(),
                Nat
            )
            .expect("failed to decode balance_of response");

            assert_eq!(
                &Tokens::try_from(actual_balance.clone()).unwrap(),
                balance,
                "Mismatch in balance for account {:?} ({} vs {})",
                account,
                balance,
                actual_balance
            );
        }
        for (approval, allowance) in self.allowances.iter() {
            let (from, spender): (Account, Account) = approval.clone().into();
            assert!(
                !allowance.amount.is_zero(),
                "Expected allowance is zero! Should not happen... from: {:?}, spender: {:?}",
                &from,
                &spender
            );
            let actual_allowance = get_allowance(env, ledger_id, from, spender);
            assert_eq!(
                allowance.amount,
                Tokens::try_from(actual_allowance.allowance.clone()).unwrap(),
                "Mismatch in allowance for approval from {:?} spender {:?}: {:?} ({:?} vs {:?})",
                &from,
                &spender,
                approval,
                allowance,
                actual_allowance
            );
        }
    }

<<<<<<< HEAD
pub fn verify_ledger_state(env: &StateMachine, ledger_id: CanisterId) {
    let start = Instant::now();
    println!("verifying state of ledger {}", ledger_id);
    let blocks = get_all_ledger_and_archive_blocks(env, ledger_id);
    println!(
        "retrieved all ledger and archive blocks in {:?}",
        start.elapsed()
    );
    let mut expected_ledger_state = InMemoryLedger::new();
    expected_ledger_state.ingest_icrc1_ledger_blocks(&blocks);
    println!("recreated expected ledger state in {:?}", start.elapsed());
    let start = Instant::now();
    expected_ledger_state.verify_balances_and_allowances(env, ledger_id);
    println!(
        "ledger state verified successfully in {:?}",
        start.elapsed()
    );
=======
    pub fn apply_arg_with_caller(
        &mut self,
        arg: &ArgWithCaller,
        timestamp: TimeStamp,
        minter_principal: Principal,
        fee: Option<Tokens>,
    ) {
        match &arg.arg {
            LedgerEndpointArg::ApproveArg(approve_arg) => {
                let from = Account {
                    owner: arg.caller.sender().unwrap(),
                    subaccount: approve_arg.from_subaccount,
                };
                self.process_approve(
                    &from,
                    &approve_arg.spender,
                    &Tokens::try_from(approve_arg.amount.clone()).unwrap(),
                    &approve_arg
                        .expected_allowance
                        .clone()
                        .map(|ea| Tokens::try_from(ea).unwrap()),
                    &approve_arg.expires_at,
                    &fee,
                    timestamp,
                );
            }
            LedgerEndpointArg::TransferArg(transfer_arg) => {
                let from = Account {
                    owner: arg.caller.sender().unwrap(),
                    subaccount: transfer_arg.from_subaccount,
                };
                if from.owner == minter_principal {
                    self.process_mint(
                        &transfer_arg.to,
                        &Tokens::try_from(transfer_arg.amount.clone()).unwrap(),
                    );
                } else if transfer_arg.to.owner == minter_principal {
                    self.process_burn(
                        &from,
                        &None,
                        &Tokens::try_from(transfer_arg.amount.clone()).unwrap(),
                        0,
                    );
                } else {
                    self.process_transfer(
                        &from,
                        &transfer_arg.to,
                        &None,
                        &Tokens::try_from(transfer_arg.amount.clone()).unwrap(),
                        &fee,
                    )
                }
            }
        }
        self.validate_invariants();
    }

    pub fn verify_balances_and_allowances(&self, env: &StateMachine, ledger_id: CanisterId) {
        let actual_num_approvals = parse_metric(env, ledger_id, "ledger_num_approvals");
        let actual_num_balances = parse_metric(env, ledger_id, "ledger_balance_store_entries");
        assert_eq!(
            self.balances.len() as u64,
            actual_num_balances,
            "Mismatch in number of balances ({} vs {})",
            self.balances.len(),
            actual_num_balances
        );
        assert_eq!(
            self.allowances.len() as u64,
            actual_num_approvals,
            "Mismatch in number of approvals ({} vs {})",
            self.allowances.len(),
            actual_num_approvals
        );
        println!(
            "Checking {} balances and {} allowances",
            actual_num_balances, actual_num_approvals
        );
        for (account, balance) in self.balances.iter() {
            let actual_balance = Decode!(
                &env.query(ledger_id, "icrc1_balance_of", Encode!(account).unwrap())
                    .expect("failed to query balance")
                    .bytes(),
                Nat
            )
            .expect("failed to decode balance_of response");

            assert_eq!(
                &Tokens::try_from(actual_balance.clone()).unwrap(),
                balance,
                "Mismatch in balance for account {:?} ({} vs {})",
                account,
                balance,
                actual_balance
            );
        }
        for (approval, allowance) in self.allowances.iter() {
            let (from, spender): (Account, Account) = approval.clone().into();
            assert!(
                !allowance.amount.is_zero(),
                "Expected allowance is zero! Should not happen... from: {:?}, spender: {:?}",
                &from,
                &spender
            );
            let actual_allowance = get_allowance(env, ledger_id, from, spender);
            assert_eq!(
                allowance.amount,
                Tokens::try_from(actual_allowance.allowance.clone()).unwrap(),
                "Mismatch in allowance for approval from {:?} spender {:?}: {:?} ({:?} vs {:?})",
                &from,
                &spender,
                approval,
                allowance,
                actual_allowance
            );
        }
    }
}

#[derive(Clone, Debug)]
pub struct BurnsWithoutSpender<AccountId> {
    pub minter: AccountId,
    pub burn_indexes: Vec<usize>,
}

pub fn verify_ledger_state(
    env: &StateMachine,
    ledger_id: CanisterId,
    burns_without_spender: Option<BurnsWithoutSpender<Account>>,
) {
    println!("verifying state of ledger {}", ledger_id);
    let blocks = get_all_ledger_and_archive_blocks(env, ledger_id);
    println!("retrieved all ledger and archive blocks");
    let expected_ledger_state =
        InMemoryLedger::new_from_icrc1_ledger_blocks(&blocks, burns_without_spender);
    println!("recreated expected ledger state");
    expected_ledger_state.verify_balances_and_allowances(env, ledger_id);
    println!("ledger state verified successfully");
>>>>>>> a770481d
}<|MERGE_RESOLUTION|>--- conflicted
+++ resolved
@@ -12,7 +12,6 @@
 use icrc_ledger_types::icrc1::account::Account;
 use std::collections::HashMap;
 use std::hash::Hash;
-use std::time::Instant;
 
 #[cfg(test)]
 mod tests;
@@ -32,7 +31,7 @@
     }
 }
 
-pub trait InMemoryLedgerState {
+trait InMemoryLedgerState {
     type AccountId;
     type Tokens;
 
@@ -258,16 +257,12 @@
     ) {
         let key = K::from((from, spender));
         if let Some(expected_allowance) = expected_allowance {
-            let current_allowance_amount = self
+            let current_allowance = self
                 .allowances
                 .get(&key)
-                .map(|allowance| allowance.amount.clone())
-                .unwrap_or(Tokens::zero());
-            if current_allowance_amount != *expected_allowance {
-                panic!(
-                    "Expected allowance ({:?}) does not match current allowance ({:?})",
-                    expected_allowance, current_allowance_amount
-                );
+                .unwrap_or_else(|| panic!("No current allowance but expected allowance set"));
+            if current_allowance.amount != *expected_allowance {
+                panic!("Expected allowance does not match current allowance");
             }
         }
         if amount == &Tokens::zero() {
@@ -341,15 +336,6 @@
 }
 
 impl InMemoryLedger<ApprovalKey, Account, Tokens> {
-<<<<<<< HEAD
-    pub fn new() -> Self {
-        InMemoryLedger::default()
-    }
-
-    pub fn ingest_icrc1_ledger_blocks(&mut self, blocks: &[ic_icrc1::Block<Tokens>]) {
-        let start = Instant::now();
-        for block in blocks {
-=======
     fn new_from_icrc1_ledger_blocks(
         blocks: &[ic_icrc1::Block<Tokens>],
         burns_without_spender: Option<BurnsWithoutSpender<Account>>,
@@ -359,28 +345,25 @@
             ..Default::default()
         };
         for (index, block) in blocks.iter().enumerate() {
->>>>>>> a770481d
             if let Some(fee_collector) = block.fee_collector {
-                self.fee_collector = Some(fee_collector);
+                state.fee_collector = Some(fee_collector);
             }
             match &block.transaction.operation {
-                Operation::Mint { to, amount } => self.process_mint(to, amount),
+                Operation::Mint { to, amount } => state.process_mint(to, amount),
                 Operation::Transfer {
                     from,
                     to,
                     spender,
                     amount,
                     fee,
-                } => self.process_transfer(from, to, spender, amount, &fee.or(block.effective_fee)),
+                } => {
+                    state.process_transfer(from, to, spender, amount, &fee.or(block.effective_fee))
+                }
                 Operation::Burn {
                     from,
                     spender,
                     amount,
-<<<<<<< HEAD
-                } => self.process_burn(from, spender, amount),
-=======
                 } => state.process_burn(from, spender, amount, index),
->>>>>>> a770481d
                 Operation::Approve {
                     from,
                     spender,
@@ -388,7 +371,7 @@
                     expected_allowance,
                     expires_at,
                     fee,
-                } => self.process_approve(
+                } => state.process_approve(
                     from,
                     spender,
                     amount,
@@ -398,16 +381,69 @@
                     TimeStamp::from_nanos_since_unix_epoch(block.timestamp),
                 ),
             }
-            self.validate_invariants();
-        }
-        self.prune_expired_allowances(TimeStamp::from_nanos_since_unix_epoch(
+            state.validate_invariants();
+        }
+        state.prune_expired_allowances(TimeStamp::from_nanos_since_unix_epoch(
             blocks.last().unwrap().timestamp,
         ));
-        println!(
-            "initialized InMemoryLedger with {} blocks in {:?}",
-            blocks.len(),
-            start.elapsed()
-        );
+        state
+    }
+
+    pub fn apply_arg_with_caller(
+        &mut self,
+        arg: &ArgWithCaller,
+        timestamp: TimeStamp,
+        minter_principal: Principal,
+        fee: Option<Tokens>,
+    ) {
+        match &arg.arg {
+            LedgerEndpointArg::ApproveArg(approve_arg) => {
+                let from = Account {
+                    owner: arg.caller.sender().unwrap(),
+                    subaccount: approve_arg.from_subaccount,
+                };
+                self.process_approve(
+                    &from,
+                    &approve_arg.spender,
+                    &Tokens::try_from(approve_arg.amount.clone()).unwrap(),
+                    &approve_arg
+                        .expected_allowance
+                        .clone()
+                        .map(|ea| Tokens::try_from(ea).unwrap()),
+                    &approve_arg.expires_at,
+                    &fee,
+                    timestamp,
+                );
+            }
+            LedgerEndpointArg::TransferArg(transfer_arg) => {
+                let from = Account {
+                    owner: arg.caller.sender().unwrap(),
+                    subaccount: transfer_arg.from_subaccount,
+                };
+                if from.owner == minter_principal {
+                    self.process_mint(
+                        &transfer_arg.to,
+                        &Tokens::try_from(transfer_arg.amount.clone()).unwrap(),
+                    );
+                } else if transfer_arg.to.owner == minter_principal {
+                    self.process_burn(
+                        &from,
+                        &None,
+                        &Tokens::try_from(transfer_arg.amount.clone()).unwrap(),
+                        0,
+                    );
+                } else {
+                    self.process_transfer(
+                        &from,
+                        &transfer_arg.to,
+                        &None,
+                        &Tokens::try_from(transfer_arg.amount.clone()).unwrap(),
+                        &fee,
+                    )
+                }
+            }
+        }
+        self.validate_invariants();
     }
 
     pub fn verify_balances_and_allowances(&self, env: &StateMachine, ledger_id: CanisterId) {
@@ -470,143 +506,6 @@
             );
         }
     }
-
-<<<<<<< HEAD
-pub fn verify_ledger_state(env: &StateMachine, ledger_id: CanisterId) {
-    let start = Instant::now();
-    println!("verifying state of ledger {}", ledger_id);
-    let blocks = get_all_ledger_and_archive_blocks(env, ledger_id);
-    println!(
-        "retrieved all ledger and archive blocks in {:?}",
-        start.elapsed()
-    );
-    let mut expected_ledger_state = InMemoryLedger::new();
-    expected_ledger_state.ingest_icrc1_ledger_blocks(&blocks);
-    println!("recreated expected ledger state in {:?}", start.elapsed());
-    let start = Instant::now();
-    expected_ledger_state.verify_balances_and_allowances(env, ledger_id);
-    println!(
-        "ledger state verified successfully in {:?}",
-        start.elapsed()
-    );
-=======
-    pub fn apply_arg_with_caller(
-        &mut self,
-        arg: &ArgWithCaller,
-        timestamp: TimeStamp,
-        minter_principal: Principal,
-        fee: Option<Tokens>,
-    ) {
-        match &arg.arg {
-            LedgerEndpointArg::ApproveArg(approve_arg) => {
-                let from = Account {
-                    owner: arg.caller.sender().unwrap(),
-                    subaccount: approve_arg.from_subaccount,
-                };
-                self.process_approve(
-                    &from,
-                    &approve_arg.spender,
-                    &Tokens::try_from(approve_arg.amount.clone()).unwrap(),
-                    &approve_arg
-                        .expected_allowance
-                        .clone()
-                        .map(|ea| Tokens::try_from(ea).unwrap()),
-                    &approve_arg.expires_at,
-                    &fee,
-                    timestamp,
-                );
-            }
-            LedgerEndpointArg::TransferArg(transfer_arg) => {
-                let from = Account {
-                    owner: arg.caller.sender().unwrap(),
-                    subaccount: transfer_arg.from_subaccount,
-                };
-                if from.owner == minter_principal {
-                    self.process_mint(
-                        &transfer_arg.to,
-                        &Tokens::try_from(transfer_arg.amount.clone()).unwrap(),
-                    );
-                } else if transfer_arg.to.owner == minter_principal {
-                    self.process_burn(
-                        &from,
-                        &None,
-                        &Tokens::try_from(transfer_arg.amount.clone()).unwrap(),
-                        0,
-                    );
-                } else {
-                    self.process_transfer(
-                        &from,
-                        &transfer_arg.to,
-                        &None,
-                        &Tokens::try_from(transfer_arg.amount.clone()).unwrap(),
-                        &fee,
-                    )
-                }
-            }
-        }
-        self.validate_invariants();
-    }
-
-    pub fn verify_balances_and_allowances(&self, env: &StateMachine, ledger_id: CanisterId) {
-        let actual_num_approvals = parse_metric(env, ledger_id, "ledger_num_approvals");
-        let actual_num_balances = parse_metric(env, ledger_id, "ledger_balance_store_entries");
-        assert_eq!(
-            self.balances.len() as u64,
-            actual_num_balances,
-            "Mismatch in number of balances ({} vs {})",
-            self.balances.len(),
-            actual_num_balances
-        );
-        assert_eq!(
-            self.allowances.len() as u64,
-            actual_num_approvals,
-            "Mismatch in number of approvals ({} vs {})",
-            self.allowances.len(),
-            actual_num_approvals
-        );
-        println!(
-            "Checking {} balances and {} allowances",
-            actual_num_balances, actual_num_approvals
-        );
-        for (account, balance) in self.balances.iter() {
-            let actual_balance = Decode!(
-                &env.query(ledger_id, "icrc1_balance_of", Encode!(account).unwrap())
-                    .expect("failed to query balance")
-                    .bytes(),
-                Nat
-            )
-            .expect("failed to decode balance_of response");
-
-            assert_eq!(
-                &Tokens::try_from(actual_balance.clone()).unwrap(),
-                balance,
-                "Mismatch in balance for account {:?} ({} vs {})",
-                account,
-                balance,
-                actual_balance
-            );
-        }
-        for (approval, allowance) in self.allowances.iter() {
-            let (from, spender): (Account, Account) = approval.clone().into();
-            assert!(
-                !allowance.amount.is_zero(),
-                "Expected allowance is zero! Should not happen... from: {:?}, spender: {:?}",
-                &from,
-                &spender
-            );
-            let actual_allowance = get_allowance(env, ledger_id, from, spender);
-            assert_eq!(
-                allowance.amount,
-                Tokens::try_from(actual_allowance.allowance.clone()).unwrap(),
-                "Mismatch in allowance for approval from {:?} spender {:?}: {:?} ({:?} vs {:?})",
-                &from,
-                &spender,
-                approval,
-                allowance,
-                actual_allowance
-            );
-        }
-    }
 }
 
 #[derive(Clone, Debug)]
@@ -628,5 +527,4 @@
     println!("recreated expected ledger state");
     expected_ledger_state.verify_balances_and_allowances(env, ledger_id);
     println!("ledger state verified successfully");
->>>>>>> a770481d
 }