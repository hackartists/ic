use crate::common::utils::get_custom_agent;
use crate::common::utils::wait_for_rosetta_block;
use crate::common::{
    constants::{DEFAULT_INITIAL_BALANCE, STARTING_CYCLES_PER_CANISTER},
    utils::test_identity,
};
use candid::{Encode, Principal};
use ic_agent::Identity;
use ic_icp_rosetta_client::RosettaClient;
use ic_icp_rosetta_runner::{start_rosetta, RosettaContext, RosettaOptionsBuilder};
use ic_icrc1_test_utils::minter_identity;
use ic_icrc1_test_utils::ArgWithCaller;
use ic_icrc1_test_utils::LedgerEndpointArg;
use ic_ledger_test_utils::build_ledger_wasm;
use ic_ledger_test_utils::pocket_ic_helpers::ledger::LEDGER_CANISTER_ID;
use ic_rosetta_test_utils::path_from_env;
use ic_types::PrincipalId;
use icp_ledger::{AccountIdentifier, LedgerCanisterInitPayload};
use icrc_ledger_agent::Icrc1Agent;
use icrc_ledger_types::icrc1::account::Account;
use num_traits::cast::ToPrimitive;
use pocket_ic::{nonblocking::PocketIc, PocketIcBuilder};
use rosetta_core::identifiers::NetworkIdentifier;
use std::collections::HashMap;
use tempfile::TempDir;

pub struct RosettaTestingEnvironment {
    pub _pocket_ic: PocketIc,
    pub _rosetta_context: RosettaContext,
    pub rosetta_client: RosettaClient,
    pub network_identifier: NetworkIdentifier,
}

impl RosettaTestingEnvironment {
    pub fn builder() -> RosettaTestingEnviornmentBuilder {
        RosettaTestingEnviornmentBuilder::new()
    }
}

pub struct RosettaTestingEnviornmentBuilder {
    pub transfer_args_for_block_generating: Option<Vec<ArgWithCaller>>,
    pub minting_account: Option<Account>,
}

impl RosettaTestingEnviornmentBuilder {
    pub fn new() -> Self {
        Self {}
    }

    pub fn with_args_with_caller(mut self, transfer_args: Vec<ArgWithCaller>) -> Self {
        self.transfer_args_for_block_generating = Some(transfer_args);
        self
    }

    pub fn with_minting_account(mut self, minter_account: Account) -> Self {
        self.minting_account = Some(minter_account);
        self
    }

    pub async fn build(self) -> RosettaTestingEnvironment {
        let mut pocket_ic = PocketIcBuilder::new().with_nns_subnet().build_async().await;
        let replica_url = pocket_ic.make_live(None).await;
        let replica_port = replica_url.port().unwrap();

        let ledger_canister_id = Principal::from(LEDGER_CANISTER_ID);
        let canister_id = pocket_ic
            .create_canister_with_id(None, None, ledger_canister_id)
            .await
            .expect("Unable to create the canister in which the Ledger would be installed");

<<<<<<< HEAD
        let init_args = self.icp_ledger_init_args.unwrap_or_else(|| {
            LedgerCanisterInitPayload::builder()
                .minting_account(
                    self.minting_account
                        .unwrap_or_else(|| minter_identity().sender().unwrap().into())
                        .into(),
                )
                .initial_values(HashMap::from([(
                    AccountIdentifier::new(PrincipalId(test_identity().sender().unwrap()), None),
                    icp_ledger::Tokens::from_tokens(DEFAULT_INITIAL_BALANCE).unwrap(),
                )]))
                .build()
                .unwrap()
        });

=======
        let init_args = LedgerCanisterInitPayload::builder()
            .minting_account(minter_identity().sender().unwrap().into())
            .initial_values(HashMap::from([(
                AccountIdentifier::new(PrincipalId(test_identity().sender().unwrap()), None),
                icp_ledger::Tokens::from_tokens(DEFAULT_INITIAL_BALANCE).unwrap(),
            )]))
            .build()
            .unwrap();
>>>>>>> 2e8bde88
        pocket_ic
            .install_canister(
                canister_id,
                build_ledger_wasm().bytes().to_vec(),
                Encode!(&init_args).unwrap(),
                None,
            )
            .await;

        assert_eq!(
            ledger_canister_id, canister_id,
            "Canister IDs do not match: expected {}, got {}",
            ledger_canister_id, canister_id
        );

        pocket_ic
            .add_cycles(ledger_canister_id, STARTING_CYCLES_PER_CANISTER)
            .await;

        println!(
            "Installed the Ledger canister ({canister_id}) onto {}",
            pocket_ic.get_subnet(ledger_canister_id).await.unwrap()
        );

        let mut block_idxes = vec![];
        if let Some(args) = &self.transfer_args_for_block_generating {
            for ArgWithCaller {
                caller,
                arg,
                principal_to_basic_identity: _,
            } in args.clone().into_iter()
            {
                let caller_agent = Icrc1Agent {
                    agent: get_custom_agent(caller.clone(), replica_port).await,
                    ledger_canister_id: LEDGER_CANISTER_ID.into(),
                };
                block_idxes.push(match arg {
                    LedgerEndpointArg::ApproveArg(approve_arg) => caller_agent
                        .approve(approve_arg.clone())
                        .await
                        .unwrap()
                        .unwrap()
                        .0
                        .to_u64()
                        .unwrap(),
                    LedgerEndpointArg::TransferArg(transfer_arg) => caller_agent
                        .transfer(transfer_arg.clone())
                        .await
                        .unwrap()
                        .unwrap()
                        .0
                        .to_u64()
                        .unwrap(),
                });
            }
        }

        let rosetta_bin = path_from_env("ROSETTA_BIN_PATH");
        let rosetta_state_directory =
            TempDir::new().expect("failed to create a temporary directory");
        let rosetta_context = start_rosetta(
            &rosetta_bin,
            Some(rosetta_state_directory.path().to_owned()),
            RosettaOptionsBuilder::new(replica_url.to_string()).build(),
        )
        .await;

        let rosetta_client =
            RosettaClient::from_str_url(&format!("http://localhost:{}", rosetta_context.port))
                .expect("Unable to parse url");

        let network_identifier = rosetta_client
            .network_list()
            .await
            .unwrap()
            .network_identifiers
            .into_iter()
            .next()
            .unwrap();

        // Wait for rosetta to catch up with the ledger
        if let Some(last_block_idx) = block_idxes.last() {
            let rosetta_last_block_idx = wait_for_rosetta_block(
                &rosetta_client,
                network_identifier.clone(),
                *last_block_idx,
            )
            .await;
            assert_eq!(
                Some(*last_block_idx),
                rosetta_last_block_idx,
                "Wait for rosetta sync failed."
            );
        }

        RosettaTestingEnvironment {
            _pocket_ic: pocket_ic,
            _rosetta_context: rosetta_context,
            rosetta_client,
            network_identifier,
        }
    }
}<|MERGE_RESOLUTION|>--- conflicted
+++ resolved
@@ -44,10 +44,16 @@
 
 impl RosettaTestingEnviornmentBuilder {
     pub fn new() -> Self {
-        Self {}
+        Self {
+            transfer_args_for_block_generating: None,
+            minting_account: None,
+        }
     }
 
-    pub fn with_args_with_caller(mut self, transfer_args: Vec<ArgWithCaller>) -> Self {
+    pub fn with_transfer_args_for_block_generating(
+        mut self,
+        transfer_args: Vec<ArgWithCaller>,
+    ) -> Self {
         self.transfer_args_for_block_generating = Some(transfer_args);
         self
     }
@@ -68,32 +74,18 @@
             .await
             .expect("Unable to create the canister in which the Ledger would be installed");
 
-<<<<<<< HEAD
-        let init_args = self.icp_ledger_init_args.unwrap_or_else(|| {
-            LedgerCanisterInitPayload::builder()
-                .minting_account(
-                    self.minting_account
-                        .unwrap_or_else(|| minter_identity().sender().unwrap().into())
-                        .into(),
-                )
-                .initial_values(HashMap::from([(
-                    AccountIdentifier::new(PrincipalId(test_identity().sender().unwrap()), None),
-                    icp_ledger::Tokens::from_tokens(DEFAULT_INITIAL_BALANCE).unwrap(),
-                )]))
-                .build()
-                .unwrap()
-        });
-
-=======
         let init_args = LedgerCanisterInitPayload::builder()
-            .minting_account(minter_identity().sender().unwrap().into())
+            .minting_account(
+                self.minting_account
+                    .unwrap_or_else(|| minter_identity().sender().unwrap().into())
+                    .into(),
+            )
             .initial_values(HashMap::from([(
                 AccountIdentifier::new(PrincipalId(test_identity().sender().unwrap()), None),
                 icp_ledger::Tokens::from_tokens(DEFAULT_INITIAL_BALANCE).unwrap(),
             )]))
             .build()
             .unwrap();
->>>>>>> 2e8bde88
         pocket_ic
             .install_canister(
                 canister_id,
