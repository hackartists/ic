use crate::common::constants::MAX_ROSETTA_SYNC_ATTEMPTS;
use candid::{Decode, Encode};
use ic_agent::agent::http_transport::ReqwestTransport;
use ic_agent::identity::BasicIdentity;
use ic_agent::Agent;
use ic_agent::Identity;
use ic_icp_rosetta_client::RosettaClient;
use ic_nns_constants::LEDGER_CANISTER_ID;
use icp_ledger::GetBlocksArgs;
use icp_ledger::QueryEncodedBlocksResponse;
use rosetta_core::identifiers::NetworkIdentifier;
use std::sync::Arc;
use url::Url;

pub fn test_identity() -> BasicIdentity {
    BasicIdentity::from_pem(
        &b"-----BEGIN PRIVATE KEY-----
MFMCAQEwBQYDK2VwBCIEIJKDIfd1Ybt48Z23cVEbjL2DGj1P5iDYmthcrptvBO3z
oSMDIQCJuBJPWt2WWxv0zQmXcXMjY+fP0CJSsB80ztXpOFd2ZQ==
-----END PRIVATE KEY-----"[..],
    )
    .expect("failed to parse identity from PEM")
}

pub async fn get_test_agent(port: u16) -> Agent {
    get_custom_agent(Arc::new(test_identity()), port).await
}

pub async fn get_custom_agent(basic_identity: Arc<dyn Identity>, port: u16) -> Agent {
    // The local replica will be running on the localhost
    let replica_url = Url::parse(&format!("http://localhost:{}", port)).unwrap();

    // Setup the agent
    let transport = ReqwestTransport::create(replica_url.clone()).unwrap();
    let agent = Agent::builder()
        .with_identity(basic_identity)
        .with_arc_transport(Arc::new(transport))
        .build()
        .unwrap();

    // For verification the agent needs the root key of the IC running on the local replica
    agent.fetch_root_key().await.unwrap();
    agent
}

pub async fn wait_for_rosetta_block(
    rosetta_client: &RosettaClient,
    network_identifier: NetworkIdentifier,
    block_index: u64,
) -> Option<u64> {
    for _ in 0..MAX_ROSETTA_SYNC_ATTEMPTS {
        let response = rosetta_client
            .network_status(network_identifier.clone())
            .await;
        if let Ok(status) = response {
            let last_block = status.current_block_identifier.index;
            if last_block >= block_index {
                return Some(last_block);
            }
        }
        std::thread::sleep(std::time::Duration::from_secs(1));
    }
    panic!("Failed to sync with the ledger");
}

<<<<<<< HEAD
pub fn memo_bytebuf_to_u64(bytebuf: &[u8]) -> Option<u64> {
=======
pub fn bytebuf_to_u64(bytebuf: &[u8]) -> Option<u64> {
>>>>>>> 200b9160
    // Ensure we have at least 8 bytes.
    if bytebuf.len() < 8 {
        return None; // Handle insufficient bytes.
    }

    // Extract the first 8 bytes (assuming we want to use the first 8 bytes).
    let byte_array: [u8; 8] = bytebuf[0..8]
        .try_into()
        .expect("slice with incorrect length");

    // Convert the byte array into a u64.
    let value = u64::from_le_bytes(byte_array); // Or use from_be_bytes for big-endian.

    Some(value)
<<<<<<< HEAD
=======
}

/// This function calls the 'query_blocks' endpoint on the ledger canister.
/// The user can specify the maximum block height and the number of blocks to query.
/// If the maximum block height is not specified then the current chain tip index will be used.
pub async fn query_encoded_blocks(
    agent: &Agent,
    // If this is left None then the whatever the currently highest block is will be used.
    max_block_height: Option<u64>,
    num_blocks: u64,
) -> QueryEncodedBlocksResponse {
    let response = Decode!(
        &agent
            .query(&LEDGER_CANISTER_ID.into(), "query_encoded_blocks")
            .with_arg(
                Encode!(&GetBlocksArgs {
                    start: 0,
                    length: 1,
                })
                .unwrap()
            )
            .call()
            .await
            .unwrap(),
        QueryEncodedBlocksResponse
    )
    .unwrap();

    let current_chain_tip_index = response.chain_length.saturating_sub(1);
    let block_request = GetBlocksArgs {
        // If max_block_height is None then we will use the current chain tip index.
        // Otherwise we will use the minimum of the max_block_height and the current chain tip index.
        start: std::cmp::min(
            max_block_height.unwrap_or(current_chain_tip_index),
            current_chain_tip_index,
        ),
        length: std::cmp::min(num_blocks, response.chain_length) as usize,
    };
    println!("Querying blocks: {:?}", block_request);
    Decode!(
        &agent
            .query(&LEDGER_CANISTER_ID.into(), "query_encoded_blocks")
            .with_arg(Encode!(&block_request).unwrap())
            .call()
            .await
            .unwrap(),
        QueryEncodedBlocksResponse
    )
    .unwrap()
>>>>>>> 200b9160
}<|MERGE_RESOLUTION|>--- conflicted
+++ resolved
@@ -63,11 +63,7 @@
     panic!("Failed to sync with the ledger");
 }
 
-<<<<<<< HEAD
 pub fn memo_bytebuf_to_u64(bytebuf: &[u8]) -> Option<u64> {
-=======
-pub fn bytebuf_to_u64(bytebuf: &[u8]) -> Option<u64> {
->>>>>>> 200b9160
     // Ensure we have at least 8 bytes.
     if bytebuf.len() < 8 {
         return None; // Handle insufficient bytes.
@@ -82,8 +78,6 @@
     let value = u64::from_le_bytes(byte_array); // Or use from_be_bytes for big-endian.
 
     Some(value)
-<<<<<<< HEAD
-=======
 }
 
 /// This function calls the 'query_blocks' endpoint on the ledger canister.
@@ -133,5 +127,4 @@
         QueryEncodedBlocksResponse
     )
     .unwrap()
->>>>>>> 200b9160
 }