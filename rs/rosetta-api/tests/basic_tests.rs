use crate::test_utils::TestLedger;
use ic_ledger_canister_blocks_synchronizer::blocks::Blocks;
use ic_ledger_canister_blocks_synchronizer::blocks::HashedBlock;
use ic_ledger_canister_blocks_synchronizer_test_utils::create_tmp_dir;
use ic_ledger_canister_blocks_synchronizer_test_utils::sample_data::Scribe;
use ic_ledger_core::block::BlockType;
use ic_ledger_core::tokens::CheckedAdd;
<<<<<<< HEAD
=======
use ic_rosetta_api::convert::{from_hash, to_hash};
>>>>>>> 6825ec62
use ic_rosetta_api::errors::ApiError;
use ic_rosetta_api::models::CallRequest;
use ic_rosetta_api::models::PartialBlockIdentifier;
use ic_rosetta_api::models::QueryBlockRangeRequest;
use ic_rosetta_api::models::QueryBlockRangeResponse;
<<<<<<< HEAD
use ic_rosetta_api::models::{SearchTransactionsRequest, SearchTransactionsResponse};
=======
use ic_rosetta_api::models::{
    BlockIdentifier, BlockRequest, BlockTransaction, BlockTransactionRequest,
    SearchTransactionsRequest, SearchTransactionsResponse,
};
>>>>>>> 6825ec62
use ic_rosetta_api::request_handler::RosettaRequestHandler;
use ic_rosetta_api::MAX_BLOCKS_PER_QUERY_BLOCK_RANGE_REQUEST;
use icp_ledger::{self, AccountIdentifier, Block, BlockIndex, Tokens};
use rosetta_core::objects::ObjectMap;
use std::collections::BTreeMap;
use std::sync::Arc;

mod test_utils;

<<<<<<< HEAD
=======
#[actix_rt::test]
async fn blocks_test() {
    let ledger = Arc::new(TestLedger::new());
    let req_handler = RosettaRequestHandler::new_with_default_blockchain(ledger.clone());
    let mut scribe = Scribe::new();
    let num_transactions: usize = 100;
    let num_accounts = 10;

    scribe.gen_accounts(num_accounts, 1_000_000);
    for _i in 0..num_transactions {
        scribe.gen_transaction();
    }

    for b in &scribe.blockchain {
        ledger.add_block(b.clone()).await.ok();
    }

    let h = num_accounts as usize + 17;
    for i in 0..num_accounts {
        let acc = acc_id(i);
        assert_eq!(
            get_balance(&req_handler, Some(h), acc).await.unwrap(),
            *scribe.balance_history[h].get(&acc).unwrap()
        );
    }

    // fetch by index
    let block_id = PartialBlockIdentifier {
        index: Some(h.try_into().unwrap()),
        hash: None,
    };
    let msg = BlockRequest::new(req_handler.network_id(), block_id);
    let resp = req_handler.block(msg).await.unwrap();

    let block = resp.block.unwrap();
    assert_eq!(
        to_hash(&block.block_identifier.hash).unwrap(),
        scribe.blockchain[h].hash
    );

    // fetch by hash
    let block_id = PartialBlockIdentifier {
        index: None,
        hash: Some(from_hash(&scribe.blockchain[h].hash)),
    };
    let msg = BlockRequest::new(req_handler.network_id(), block_id);
    let resp = req_handler.block(msg).await.unwrap();
    let block = resp.block.unwrap();

    assert_eq!(block.block_identifier.index as usize, h);
    assert_eq!(block.parent_block_identifier.index as usize, h - 1);
    assert_eq!(
        to_hash(&block.parent_block_identifier.hash).unwrap(),
        scribe.blockchain[h - 1].hash
    );

    // now fetch a transaction
    let trans = block.transactions[0].clone();

    let block_id = BlockIdentifier {
        index: h.try_into().unwrap(),
        hash: from_hash(&scribe.blockchain[h].hash),
    };
    let msg = BlockTransactionRequest::new(
        req_handler.network_id(),
        block_id.clone(),
        trans.transaction_identifier.clone(),
    );
    let resp = req_handler.block_transaction(msg).await.unwrap();

    assert_eq!(
        trans.transaction_identifier.hash,
        resp.transaction.transaction_identifier.hash
    );

    let resp = req_handler
        .search_transactions(
            SearchTransactionsRequest::builder(req_handler.network_id())
                .with_transaction_identifier(trans.transaction_identifier.clone())
                .build(),
        )
        .await
        .unwrap();
    assert_eq!(
        resp.transactions,
        vec![BlockTransaction {
            block_identifier: block_id,
            transaction: trans
        }]
    );
    assert_eq!(resp.total_count, 1);

    let resp = req_handler
        .search_transactions(SearchTransactionsRequest::builder(req_handler.network_id()).build())
        .await
        .unwrap();

    assert_eq!(resp.total_count, scribe.blockchain.len() as i64);
    assert_eq!(resp.transactions.len(), scribe.blockchain.len());
    assert_eq!(resp.next_offset, None);

    let mut req = SearchTransactionsRequest::builder(req_handler.network_id()).build();
    req.max_block = Some(100);
    req.limit = Some(10);
    req.offset = Some(30);

    let resp = req_handler.search_transactions(req.clone()).await.unwrap();

    assert_eq!(resp.total_count, 71);
    assert_eq!(resp.transactions.len(), 10);
    assert_eq!(
        resp.transactions.first().unwrap().block_identifier.index,
        70
    );
    assert_eq!(resp.transactions.last().unwrap().block_identifier.index, 61);
    assert_eq!(resp.next_offset, Some(40));

    req.offset = Some(40);

    let resp = req_handler.search_transactions(req.clone()).await.unwrap();

    assert_eq!(resp.total_count, 61);
    assert_eq!(resp.transactions.len(), 10);
    assert_eq!(
        resp.transactions.first().unwrap().block_identifier.index,
        60
    );
    assert_eq!(resp.transactions.last().unwrap().block_identifier.index, 51);
    assert_eq!(resp.next_offset, Some(50));

    for block in scribe.blockchain.clone() {
        let partial_block_id = PartialBlockIdentifier {
            index: Some(block.index),
            hash: None,
        };
        let msg = BlockRequest::new(req_handler.network_id(), partial_block_id);
        let resp = req_handler.block(msg).await.unwrap();
        let transactions = vec![
            ic_rosetta_api::convert::hashed_block_to_rosetta_core_transaction(
                &block,
                ic_rosetta_api::DEFAULT_TOKEN_SYMBOL,
            )
            .unwrap(),
        ];
        assert_eq!(resp.clone().block.unwrap().transactions, transactions);
        let transaction = resp.block.unwrap().transactions[0].clone();
        let block_id = BlockIdentifier {
            index: block.index,
            hash: from_hash(&block.hash),
        };
        let msg = BlockTransactionRequest::new(
            req_handler.network_id(),
            block_id.clone(),
            transaction.transaction_identifier.clone(),
        );
        let resp = req_handler.block_transaction(msg).await.unwrap();
        assert_eq!(resp.transaction, transactions[0]);
        let resp = req_handler
            .search_transactions(
                SearchTransactionsRequest::builder(req_handler.network_id())
                    .with_transaction_identifier(transaction.transaction_identifier)
                    .build(),
            )
            .await
            .unwrap();
        assert_eq!(
            resp.transactions
                .into_iter()
                .map(|t| t.transaction)
                .collect::<Vec<ic_rosetta_api::models::Transaction>>()[0],
            transactions[0]
        );
    }
}

#[actix_rt::test]
async fn balances_test() {
    let ledger = Arc::new(TestLedger::new());
    let req_handler = RosettaRequestHandler::new_with_default_blockchain(ledger.clone());
    let mut scribe = Scribe::new();

    scribe.gen_accounts(2, 1_000_000);
    for b in &scribe.blockchain {
        ledger.add_block(b.clone()).await.unwrap();
    }

    let acc0 = acc_id(0);
    let acc1 = acc_id(1);

    assert_eq!(
        get_balance(&req_handler, None, acc0).await.unwrap(),
        *scribe.balance_book.get(&acc0).unwrap()
    );
    assert_eq!(
        get_balance(&req_handler, None, acc1).await.unwrap(),
        *scribe.balance_book.get(&acc1).unwrap()
    );

    scribe.buy(acc0, 10);
    ledger
        .add_block(scribe.blockchain.back().unwrap().clone())
        .await
        .unwrap();
    assert_eq!(
        get_balance(&req_handler, None, acc0).await.unwrap(),
        *scribe.balance_book.get(&acc0).unwrap()
    );
    assert_eq!(
        get_balance(&req_handler, None, acc1).await.unwrap(),
        *scribe.balance_book.get(&acc1).unwrap()
    );

    let after_buy_balance = *scribe.balance_book.get(&acc0).unwrap();

    scribe.sell(acc0, 100);
    ledger
        .add_block(scribe.blockchain.back().unwrap().clone())
        .await
        .unwrap();
    assert_eq!(
        get_balance(&req_handler, None, acc0).await.unwrap(),
        *scribe.balance_book.get(&acc0).unwrap()
    );
    assert_eq!(
        get_balance(&req_handler, None, acc1).await.unwrap(),
        *scribe.balance_book.get(&acc1).unwrap()
    );

    scribe.transfer(acc0, acc1, 1000);
    ledger
        .add_block(scribe.blockchain.back().unwrap().clone())
        .await
        .unwrap();
    assert_eq!(
        get_balance(&req_handler, None, acc0).await.unwrap(),
        *scribe.balance_book.get(&acc0).unwrap()
    );
    assert_eq!(
        get_balance(&req_handler, None, acc1).await.unwrap(),
        *scribe.balance_book.get(&acc1).unwrap()
    );

    // and test if we can access arbitrary block
    assert_eq!(
        get_balance(&req_handler, Some(2), acc0).await.unwrap(),
        after_buy_balance
    );
}

>>>>>>> 6825ec62
fn verify_balances(scribe: &Scribe, blocks: &Blocks, start_idx: usize) {
    for hb in scribe.blockchain.iter().skip(start_idx) {
        assert_eq!(*hb, blocks.get_hashed_block(&hb.index).unwrap());
        assert!(blocks.is_verified_by_hash(&hb.hash).unwrap());
        for (account, amount) in scribe.balance_history.get(hb.index as usize).unwrap() {
            assert_eq!(
                blocks.get_account_balance(account, &hb.index).unwrap(),
                *amount
            );
        }
    }
    let mut sum_icpt = Tokens::ZERO;
    let latest = blocks.get_latest_verified_hashed_block().unwrap();
    for amount in scribe.balance_history.back().unwrap().values() {
        sum_icpt = sum_icpt.checked_add(amount).unwrap();
    }
    let accounts = blocks.get_all_accounts().unwrap();
    let mut total = Tokens::ZERO;
    for account in accounts {
        let amount = blocks.get_account_balance(&account, &latest.index).unwrap();
        total = total.checked_add(&amount).unwrap();
    }
    assert_eq!(sum_icpt, total);
}

async fn query_search_transactions(
    req_handler: &RosettaRequestHandler,
    acc: &icp_ledger::AccountIdentifier,
    max_block: Option<i64>,
    offset: Option<i64>,
    limit: Option<i64>,
) -> Result<SearchTransactionsResponse, ApiError> {
    let mut msg = SearchTransactionsRequest::builder(req_handler.network_id())
        .with_account_identifier(ic_rosetta_api::convert::to_model_account_identifier(acc))
        .build();
    msg.max_block = max_block;
    msg.offset = offset;
    msg.limit = limit;
    req_handler.search_transactions(msg).await
}

async fn verify_account_search(
    scribe: &Scribe,
    req_handler: &RosettaRequestHandler,
    oldest_idx: u64,
    last_verified_idx: u64,
) {
    let mut history = BTreeMap::new();

    let mut index = |account: AccountIdentifier, block_index: u64| {
        history
            .entry(account)
            .or_insert_with(Vec::new)
            .push(block_index);
    };

    for hb in &scribe.blockchain {
        match Block::decode(hb.block.clone())
            .unwrap()
            .transaction
            .operation
        {
            icp_ledger::Operation::Burn { from, .. } => {
                index(from, hb.index);
            }
            icp_ledger::Operation::Mint { to, .. } => {
                index(to, hb.index);
            }
            icp_ledger::Operation::Transfer {
                from, to, spender, ..
            } => {
                index(from, hb.index);
                if from != to {
                    index(to, hb.index);
                }
                // https://github.com/rust-lang/rust-clippy/issues/4530
                #[allow(clippy::unnecessary_unwrap)]
                if spender.is_some() && spender.unwrap() != from && spender.unwrap() != to {
                    index(spender.unwrap(), hb.index);
                }
            }
            icp_ledger::Operation::Approve { from, spender, .. } => {
                assert_ne!(from, spender);
                index(from, hb.index);
            }
        }
    }

    let middle_idx = (scribe.blockchain.len() as u64 - 1 + oldest_idx) / 2;
    for acc in &scribe.accounts {
        let mut h2: Vec<BlockIndex> = history
            .get(acc)
            .unwrap()
            .clone()
            .into_iter()
            .filter(|i| *i >= oldest_idx && *i <= last_verified_idx)
            .collect();

        let search_res = query_search_transactions(req_handler, acc, None, None, None)
            .await
            .unwrap();
        let mut h: Vec<BlockIndex> = search_res
            .transactions
            .iter()
            .map(|t| t.block_identifier.index as BlockIndex)
            .collect();
        h.sort_by(|a, b| a.partial_cmp(b).unwrap());
        h2.sort_by(|a, b| a.partial_cmp(b).unwrap());
        assert_eq!(h, h2);

        let limit = 3;
        let h1: Vec<BlockIndex> = history
            .get(acc)
            .unwrap()
            .clone()
            .into_iter()
            .filter(|i| *i <= middle_idx && *i >= oldest_idx && *i <= last_verified_idx)
            .collect();

        let search_res = query_search_transactions(
            req_handler,
            acc,
            Some(middle_idx as i64),
            None,
            Some(limit as i64),
        )
        .await
        .unwrap();
        let h: Vec<BlockIndex> = search_res
            .transactions
            .iter()
            .map(|t| t.block_identifier.index as BlockIndex)
            .collect();

        let next_offset = if h1.len() > limit {
            Some(limit as i64)
        } else {
            None
        };

        let mut h1_limit = h1.clone();
        h1_limit.truncate(limit);
        h1_limit.sort_by(|a, b| a.partial_cmp(b).unwrap());
        assert_eq!(h, h1_limit);
        assert_eq!(search_res.next_offset, next_offset);

        let offset = 1;
        let search_res = query_search_transactions(
            req_handler,
            acc,
            Some(middle_idx as i64),
            Some(offset),
            Some(limit as i64),
        )
        .await
        .unwrap();
        let h: Vec<BlockIndex> = search_res
            .transactions
            .iter()
            .map(|t| t.block_identifier.index as BlockIndex)
            .collect();

        let next_offset = if h1.len() > limit + offset as usize {
            Some(limit as i64 + offset)
        } else {
            None
        };

        let mut h1_offset = h1.clone();
        h1_offset = h1_offset.split_off(offset as usize);
        h1_offset.truncate(limit);
        h1_offset.sort_by(|a, b| a.partial_cmp(b).unwrap());
        assert_eq!(h, h1_offset);
        assert_eq!(search_res.next_offset, next_offset);
    }
}

#[actix_rt::test]
async fn load_from_store_test() {
    let tmpdir = create_tmp_dir();
    let location = tmpdir.path();
    let scribe = Scribe::new_with_sample_data(10, 150);

    let mut blocks = Blocks::new_persistent(location, false).unwrap();
    let mut last_verified = 0;
    for hb in &scribe.blockchain {
        blocks.push(hb).unwrap();
        if hb.index < 20 {
            blocks.set_hashed_block_to_verified(&hb.index).unwrap();
            last_verified = hb.index;
        }
    }

    let some_acc = scribe.accounts.front().cloned().unwrap();

    assert!(blocks.is_verified_by_idx(&10).unwrap());
    assert!(blocks.get_account_balance(&some_acc, &10).is_ok());
    assert!(!blocks.is_verified_by_idx(&20).unwrap());
    assert!(blocks.get_account_balance(&some_acc, &20).is_err());

    let ledger = Arc::new(TestLedger::from_blockchain(blocks));
    let req_handler = RosettaRequestHandler::new_with_default_blockchain(ledger);
    verify_account_search(&scribe, &req_handler, 0, last_verified).await;

    drop(req_handler);

    let blocks = Blocks::new_persistent(location, false).unwrap();
    assert!(blocks.is_verified_by_idx(&10).unwrap());
    assert!(blocks.get_account_balance(&some_acc, &10).is_ok());
    assert!(!blocks.is_verified_by_idx(&20).unwrap());
    assert!(blocks.get_account_balance(&some_acc, &20).is_err());
    last_verified = (scribe.blockchain.len() - 1) as u64;
    blocks.set_hashed_block_to_verified(&last_verified).unwrap();

    assert!(blocks.get_account_balance(&some_acc, &20).is_ok());

    drop(blocks);

    let mut blocks = Blocks::new_persistent(location, false).unwrap();
    verify_balances(&scribe, &blocks, 0);

    // now load pruned
    blocks
        .try_prune(&Some((scribe.blockchain.len() - 11) as u64), 0)
        .unwrap();

    assert!(blocks.is_verified_by_idx(&9).is_err());
    assert!(blocks.is_verified_by_idx(&10).unwrap());
    verify_balances(&scribe, &blocks, 10);
    // height 10 is the first block available for balance query, but not for
    // transaction search. Transaction search is available from 11
    let ledger = Arc::new(TestLedger::from_blockchain(blocks));
    let req_handler = RosettaRequestHandler::new_with_default_blockchain(ledger);
    verify_account_search(&scribe, &req_handler, 11, last_verified).await;

    drop(req_handler);

    let blocks = Blocks::new_persistent(location, false).unwrap();
    verify_balances(&scribe, &blocks, 10);

    let ledger = Arc::new(TestLedger::from_blockchain(blocks));
    let req_handler = RosettaRequestHandler::new_with_default_blockchain(ledger);
    verify_account_search(&scribe, &req_handler, 11, last_verified).await;

    let resp = req_handler
        .search_transactions(SearchTransactionsRequest::builder(req_handler.network_id()).build())
        .await
        .unwrap();

    assert_eq!(resp.total_count as u64, last_verified - 10 + 1);
    assert_eq!(resp.transactions.len() as u64, last_verified - 10 + 1);
    assert_eq!(resp.next_offset, None);
    assert_eq!(
        resp.transactions.first().unwrap().block_identifier.index,
        last_verified
    );
    assert_eq!(resp.transactions.last().unwrap().block_identifier.index, 10);
}

// remove this test if it's in the way of a new spec
#[actix_rt::test]
async fn load_unverified_test() {
    let tmpdir = create_tmp_dir();
    let location = tmpdir.path();
    let scribe = Scribe::new_with_sample_data(10, 150);

    let mut blocks = Blocks::new_persistent(location, false).unwrap();
    for hb in &scribe.blockchain {
        blocks.push(hb).unwrap();
        if hb.index < 20 {
            blocks.set_hashed_block_to_verified(&hb.index).unwrap();
        }
    }

    blocks
        .try_prune(&Some((scribe.blockchain.len() - 51) as u64), 0)
        .unwrap();

    assert!(blocks.is_verified_by_idx(&49).is_err());
    assert!(!blocks.is_verified_by_idx(&50).unwrap());

    drop(blocks);

    let blocks = Blocks::new_persistent(location, false).unwrap();
    let last_verified = (scribe.blockchain.len() - 1) as u64;
    blocks.set_hashed_block_to_verified(&last_verified).unwrap();

    assert!(blocks.is_verified_by_idx(&49).is_err());
    assert!(blocks.is_verified_by_idx(&50).unwrap());

    verify_balances(&scribe, &blocks, 50);

    let ledger = Arc::new(TestLedger::from_blockchain(blocks));
    let req_handler = RosettaRequestHandler::new_with_default_blockchain(ledger);
    verify_account_search(&scribe, &req_handler, 51, last_verified).await;
}

#[actix_rt::test]
async fn store_batch_test() {
    let tmpdir = create_tmp_dir();
    let location = tmpdir.path();
    let scribe = Scribe::new_with_sample_data(10, 150);

    let mut blocks = Blocks::new_persistent(location, false).unwrap();
    for hb in &scribe.blockchain {
        if hb.index < 21 {
            blocks.push(hb).unwrap();
        }
    }

    assert_eq!(
        blocks.get_hashed_block(&20).unwrap(),
        *scribe.blockchain.get(20).unwrap()
    );
    assert!(blocks.get_hashed_block(&21).is_err());

    let mut part2: Vec<HashedBlock> = scribe.blockchain.iter().skip(21).cloned().collect();

    let mut part3 = part2.split_off(10);
    part3.push(scribe.blockchain.get(30).unwrap().clone()); // this will cause an error

    blocks.push_batch(part2.clone()).unwrap();

    assert_eq!(
        blocks.get_hashed_block(&30).unwrap(),
        *scribe.blockchain.get(30).unwrap()
    );
    assert!(blocks.get_hashed_block(&31).is_err());

    assert!(blocks.push_batch(part3.clone()).is_err());
    assert_eq!(
        blocks.get_hashed_block(&30).unwrap(),
        *scribe.blockchain.get(30).unwrap()
    );
    assert!(blocks.get_hashed_block(&31).is_err());

    part3.pop();

    blocks.push_batch(part3).unwrap();
    let last_idx = scribe.blockchain.back().unwrap().index;
    assert_eq!(
        blocks.get_hashed_block(&last_idx).unwrap(),
        *scribe.blockchain.back().unwrap()
    );
    assert!(blocks.get_hashed_block(&(last_idx + 1)).is_err());

    blocks.set_hashed_block_to_verified(&last_idx).unwrap();
    verify_balances(&scribe, &blocks, 0);
}

#[actix_rt::test]
async fn test_query_block_range() {
    let tmpdir = create_tmp_dir();
    let location = tmpdir.path();
    let scribe = Scribe::new_with_sample_data(10, 1000);

    let mut blocks = Blocks::new_persistent(location, false).unwrap();
    let mut block_indices = Vec::new();

    // Test with empty rosetta
    let ledger = Arc::new(TestLedger::new());
    let req_handler = RosettaRequestHandler::new_with_default_blockchain(ledger);
    let response: QueryBlockRangeResponse = req_handler
        .call(CallRequest {
            network_identifier: req_handler.network_id(),

            method_name: "query_block_range".to_owned(),
            parameters: ObjectMap::try_from(QueryBlockRangeRequest {
                highest_block_index: 100,
                number_of_blocks: 10,
            })
            .unwrap(),
        })
        .await
        .unwrap()
        .result
        .try_into()
        .unwrap();
    assert!(response.blocks.is_empty());

    for hb in &scribe.blockchain {
        blocks.push(hb).unwrap();
        blocks.set_hashed_block_to_verified(&hb.index).unwrap();
        block_indices.push(hb.index);
    }
    block_indices.sort();

    // Test with non-empty rosetta
    let ledger = Arc::new(TestLedger::from_blockchain(blocks));
    let req_handler = RosettaRequestHandler::new_with_default_blockchain(ledger);

    let highest_block_index = block_indices.last().unwrap();
    // Call with 0 numbers of blocks
    let response: QueryBlockRangeResponse = req_handler
        .call(CallRequest {
            network_identifier: req_handler.network_id(),
            method_name: "query_block_range".to_owned(),
            parameters: ObjectMap::try_from(QueryBlockRangeRequest {
                highest_block_index: *highest_block_index,
                number_of_blocks: 0,
            })
            .unwrap(),
        })
        .await
        .unwrap()
        .result
        .try_into()
        .unwrap();
    assert!(response.blocks.is_empty());
    // Call with higher index than there are blocks in the database
    let response = req_handler
        .call(CallRequest {
            network_identifier: req_handler.network_id(),
            method_name: "query_block_range".to_owned(),
            parameters: ObjectMap::try_from(QueryBlockRangeRequest {
                highest_block_index: (block_indices.len() * 2) as u64,
                number_of_blocks: std::cmp::max(
                    block_indices.len() as u64,
                    MAX_BLOCKS_PER_QUERY_BLOCK_RANGE_REQUEST,
                ),
            })
            .unwrap(),
        })
        .await
        .unwrap();
    let query_block_response: QueryBlockRangeResponse = response.result.try_into().unwrap();
    // If the blocks measured from the highest block index asked for are not in the database the service should return an empty array of blocks
    if block_indices.len() >= MAX_BLOCKS_PER_QUERY_BLOCK_RANGE_REQUEST as usize {
        assert_eq!(query_block_response.blocks.len(), 0);
        assert!(!response.idempotent);
    }
    // If some of the blocks measured from the highest block index asked for are in the database the service should return the blocks that are in the database
    else {
        if block_indices.len() * 2 > MAX_BLOCKS_PER_QUERY_BLOCK_RANGE_REQUEST as usize {
            assert_eq!(
                query_block_response.blocks.len(),
                block_indices
                    .len()
                    .saturating_sub(
                        (block_indices.len() * 2)
                            .saturating_sub(MAX_BLOCKS_PER_QUERY_BLOCK_RANGE_REQUEST as usize)
                    )
                    .saturating_sub(1)
            );
        } else {
            assert_eq!(query_block_response.blocks.len(), block_indices.len());
        }
        assert!(!response.idempotent);
    }
    let number_of_blocks = (block_indices.len() / 2) as u64;
    let query_blocks_request = QueryBlockRangeRequest {
        highest_block_index: *highest_block_index,
        number_of_blocks,
    };

    let query_blocks_response = req_handler
        .call(CallRequest {
            network_identifier: req_handler.network_id(),

            method_name: "query_block_range".to_owned(),
            parameters: ObjectMap::try_from(query_blocks_request.clone()).unwrap(),
        })
        .await
        .unwrap();
    assert!(query_blocks_response.idempotent);
    let response: QueryBlockRangeResponse = query_blocks_response.result.try_into().unwrap();

    let querried_blocks = response.blocks;
    assert_eq!(
        querried_blocks.len(),
        std::cmp::min(number_of_blocks, MAX_BLOCKS_PER_QUERY_BLOCK_RANGE_REQUEST) as usize
    );
    if !querried_blocks.is_empty() {
        assert_eq!(
            querried_blocks.first().unwrap().block_identifier.index,
            highest_block_index
                .saturating_sub(std::cmp::min(
                    number_of_blocks,
                    MAX_BLOCKS_PER_QUERY_BLOCK_RANGE_REQUEST
                ))
                .saturating_add(1)
        );
        assert_eq!(
            querried_blocks.last().unwrap().block_identifier.index,
            *highest_block_index
        );
    }

    let query_blocks_request = QueryBlockRangeRequest {
        highest_block_index: *highest_block_index,
        number_of_blocks: MAX_BLOCKS_PER_QUERY_BLOCK_RANGE_REQUEST + 1,
    };

    let query_blocks_response: QueryBlockRangeResponse = req_handler
        .call(CallRequest {
            network_identifier: req_handler.network_id(),

            method_name: "query_block_range".to_owned(),
            parameters: ObjectMap::try_from(query_blocks_request).unwrap(),
        })
        .await
        .unwrap()
        .result
        .try_into()
        .unwrap();
    assert_eq!(
        query_blocks_response.blocks.len(),
        std::cmp::min(
            MAX_BLOCKS_PER_QUERY_BLOCK_RANGE_REQUEST as usize,
            block_indices.len()
        )
    );
}<|MERGE_RESOLUTION|>--- conflicted
+++ resolved
@@ -5,23 +5,16 @@
 use ic_ledger_canister_blocks_synchronizer_test_utils::sample_data::Scribe;
 use ic_ledger_core::block::BlockType;
 use ic_ledger_core::tokens::CheckedAdd;
-<<<<<<< HEAD
-=======
 use ic_rosetta_api::convert::{from_hash, to_hash};
->>>>>>> 6825ec62
 use ic_rosetta_api::errors::ApiError;
 use ic_rosetta_api::models::CallRequest;
 use ic_rosetta_api::models::PartialBlockIdentifier;
 use ic_rosetta_api::models::QueryBlockRangeRequest;
 use ic_rosetta_api::models::QueryBlockRangeResponse;
-<<<<<<< HEAD
-use ic_rosetta_api::models::{SearchTransactionsRequest, SearchTransactionsResponse};
-=======
 use ic_rosetta_api::models::{
     BlockIdentifier, BlockRequest, BlockTransaction, BlockTransactionRequest,
     SearchTransactionsRequest, SearchTransactionsResponse,
 };
->>>>>>> 6825ec62
 use ic_rosetta_api::request_handler::RosettaRequestHandler;
 use ic_rosetta_api::MAX_BLOCKS_PER_QUERY_BLOCK_RANGE_REQUEST;
 use icp_ledger::{self, AccountIdentifier, Block, BlockIndex, Tokens};
@@ -31,258 +24,6 @@
 
 mod test_utils;
 
-<<<<<<< HEAD
-=======
-#[actix_rt::test]
-async fn blocks_test() {
-    let ledger = Arc::new(TestLedger::new());
-    let req_handler = RosettaRequestHandler::new_with_default_blockchain(ledger.clone());
-    let mut scribe = Scribe::new();
-    let num_transactions: usize = 100;
-    let num_accounts = 10;
-
-    scribe.gen_accounts(num_accounts, 1_000_000);
-    for _i in 0..num_transactions {
-        scribe.gen_transaction();
-    }
-
-    for b in &scribe.blockchain {
-        ledger.add_block(b.clone()).await.ok();
-    }
-
-    let h = num_accounts as usize + 17;
-    for i in 0..num_accounts {
-        let acc = acc_id(i);
-        assert_eq!(
-            get_balance(&req_handler, Some(h), acc).await.unwrap(),
-            *scribe.balance_history[h].get(&acc).unwrap()
-        );
-    }
-
-    // fetch by index
-    let block_id = PartialBlockIdentifier {
-        index: Some(h.try_into().unwrap()),
-        hash: None,
-    };
-    let msg = BlockRequest::new(req_handler.network_id(), block_id);
-    let resp = req_handler.block(msg).await.unwrap();
-
-    let block = resp.block.unwrap();
-    assert_eq!(
-        to_hash(&block.block_identifier.hash).unwrap(),
-        scribe.blockchain[h].hash
-    );
-
-    // fetch by hash
-    let block_id = PartialBlockIdentifier {
-        index: None,
-        hash: Some(from_hash(&scribe.blockchain[h].hash)),
-    };
-    let msg = BlockRequest::new(req_handler.network_id(), block_id);
-    let resp = req_handler.block(msg).await.unwrap();
-    let block = resp.block.unwrap();
-
-    assert_eq!(block.block_identifier.index as usize, h);
-    assert_eq!(block.parent_block_identifier.index as usize, h - 1);
-    assert_eq!(
-        to_hash(&block.parent_block_identifier.hash).unwrap(),
-        scribe.blockchain[h - 1].hash
-    );
-
-    // now fetch a transaction
-    let trans = block.transactions[0].clone();
-
-    let block_id = BlockIdentifier {
-        index: h.try_into().unwrap(),
-        hash: from_hash(&scribe.blockchain[h].hash),
-    };
-    let msg = BlockTransactionRequest::new(
-        req_handler.network_id(),
-        block_id.clone(),
-        trans.transaction_identifier.clone(),
-    );
-    let resp = req_handler.block_transaction(msg).await.unwrap();
-
-    assert_eq!(
-        trans.transaction_identifier.hash,
-        resp.transaction.transaction_identifier.hash
-    );
-
-    let resp = req_handler
-        .search_transactions(
-            SearchTransactionsRequest::builder(req_handler.network_id())
-                .with_transaction_identifier(trans.transaction_identifier.clone())
-                .build(),
-        )
-        .await
-        .unwrap();
-    assert_eq!(
-        resp.transactions,
-        vec![BlockTransaction {
-            block_identifier: block_id,
-            transaction: trans
-        }]
-    );
-    assert_eq!(resp.total_count, 1);
-
-    let resp = req_handler
-        .search_transactions(SearchTransactionsRequest::builder(req_handler.network_id()).build())
-        .await
-        .unwrap();
-
-    assert_eq!(resp.total_count, scribe.blockchain.len() as i64);
-    assert_eq!(resp.transactions.len(), scribe.blockchain.len());
-    assert_eq!(resp.next_offset, None);
-
-    let mut req = SearchTransactionsRequest::builder(req_handler.network_id()).build();
-    req.max_block = Some(100);
-    req.limit = Some(10);
-    req.offset = Some(30);
-
-    let resp = req_handler.search_transactions(req.clone()).await.unwrap();
-
-    assert_eq!(resp.total_count, 71);
-    assert_eq!(resp.transactions.len(), 10);
-    assert_eq!(
-        resp.transactions.first().unwrap().block_identifier.index,
-        70
-    );
-    assert_eq!(resp.transactions.last().unwrap().block_identifier.index, 61);
-    assert_eq!(resp.next_offset, Some(40));
-
-    req.offset = Some(40);
-
-    let resp = req_handler.search_transactions(req.clone()).await.unwrap();
-
-    assert_eq!(resp.total_count, 61);
-    assert_eq!(resp.transactions.len(), 10);
-    assert_eq!(
-        resp.transactions.first().unwrap().block_identifier.index,
-        60
-    );
-    assert_eq!(resp.transactions.last().unwrap().block_identifier.index, 51);
-    assert_eq!(resp.next_offset, Some(50));
-
-    for block in scribe.blockchain.clone() {
-        let partial_block_id = PartialBlockIdentifier {
-            index: Some(block.index),
-            hash: None,
-        };
-        let msg = BlockRequest::new(req_handler.network_id(), partial_block_id);
-        let resp = req_handler.block(msg).await.unwrap();
-        let transactions = vec![
-            ic_rosetta_api::convert::hashed_block_to_rosetta_core_transaction(
-                &block,
-                ic_rosetta_api::DEFAULT_TOKEN_SYMBOL,
-            )
-            .unwrap(),
-        ];
-        assert_eq!(resp.clone().block.unwrap().transactions, transactions);
-        let transaction = resp.block.unwrap().transactions[0].clone();
-        let block_id = BlockIdentifier {
-            index: block.index,
-            hash: from_hash(&block.hash),
-        };
-        let msg = BlockTransactionRequest::new(
-            req_handler.network_id(),
-            block_id.clone(),
-            transaction.transaction_identifier.clone(),
-        );
-        let resp = req_handler.block_transaction(msg).await.unwrap();
-        assert_eq!(resp.transaction, transactions[0]);
-        let resp = req_handler
-            .search_transactions(
-                SearchTransactionsRequest::builder(req_handler.network_id())
-                    .with_transaction_identifier(transaction.transaction_identifier)
-                    .build(),
-            )
-            .await
-            .unwrap();
-        assert_eq!(
-            resp.transactions
-                .into_iter()
-                .map(|t| t.transaction)
-                .collect::<Vec<ic_rosetta_api::models::Transaction>>()[0],
-            transactions[0]
-        );
-    }
-}
-
-#[actix_rt::test]
-async fn balances_test() {
-    let ledger = Arc::new(TestLedger::new());
-    let req_handler = RosettaRequestHandler::new_with_default_blockchain(ledger.clone());
-    let mut scribe = Scribe::new();
-
-    scribe.gen_accounts(2, 1_000_000);
-    for b in &scribe.blockchain {
-        ledger.add_block(b.clone()).await.unwrap();
-    }
-
-    let acc0 = acc_id(0);
-    let acc1 = acc_id(1);
-
-    assert_eq!(
-        get_balance(&req_handler, None, acc0).await.unwrap(),
-        *scribe.balance_book.get(&acc0).unwrap()
-    );
-    assert_eq!(
-        get_balance(&req_handler, None, acc1).await.unwrap(),
-        *scribe.balance_book.get(&acc1).unwrap()
-    );
-
-    scribe.buy(acc0, 10);
-    ledger
-        .add_block(scribe.blockchain.back().unwrap().clone())
-        .await
-        .unwrap();
-    assert_eq!(
-        get_balance(&req_handler, None, acc0).await.unwrap(),
-        *scribe.balance_book.get(&acc0).unwrap()
-    );
-    assert_eq!(
-        get_balance(&req_handler, None, acc1).await.unwrap(),
-        *scribe.balance_book.get(&acc1).unwrap()
-    );
-
-    let after_buy_balance = *scribe.balance_book.get(&acc0).unwrap();
-
-    scribe.sell(acc0, 100);
-    ledger
-        .add_block(scribe.blockchain.back().unwrap().clone())
-        .await
-        .unwrap();
-    assert_eq!(
-        get_balance(&req_handler, None, acc0).await.unwrap(),
-        *scribe.balance_book.get(&acc0).unwrap()
-    );
-    assert_eq!(
-        get_balance(&req_handler, None, acc1).await.unwrap(),
-        *scribe.balance_book.get(&acc1).unwrap()
-    );
-
-    scribe.transfer(acc0, acc1, 1000);
-    ledger
-        .add_block(scribe.blockchain.back().unwrap().clone())
-        .await
-        .unwrap();
-    assert_eq!(
-        get_balance(&req_handler, None, acc0).await.unwrap(),
-        *scribe.balance_book.get(&acc0).unwrap()
-    );
-    assert_eq!(
-        get_balance(&req_handler, None, acc1).await.unwrap(),
-        *scribe.balance_book.get(&acc1).unwrap()
-    );
-
-    // and test if we can access arbitrary block
-    assert_eq!(
-        get_balance(&req_handler, Some(2), acc0).await.unwrap(),
-        after_buy_balance
-    );
-}
-
->>>>>>> 6825ec62
 fn verify_balances(scribe: &Scribe, blocks: &Blocks, start_idx: usize) {
     for hb in scribe.blockchain.iter().skip(start_idx) {
         assert_eq!(*hb, blocks.get_hashed_block(&hb.index).unwrap());
