/* tag::catalog[]
Title:: Boundary nodes integration test

Goal:: Test if the Boundary handles raw and non-raw traffic as expected.

Runbook::
. Setup:
    . A running BN VM.
    . A subnet with 1 HTTP canister and 1 non-HTTP canister, both counters.
. Call into the non-HTTP canister, expecting the counter to increment.
. Call into the HTTP canister, expecting the counter to increment.
. Update the denylist to block the HTTP canister.
. Call into the HTTP canister again, but expecting a 451.

Success::
. The calls succeed with the expected values.
end::catalog[] */

use crate::boundary_nodes::{
    constants::{BOUNDARY_NODE_NAME, COUNTER_CANISTER_WAT},
    helpers::{
        create_canister, get_install_url, install_canisters, read_counters_on_counter_canisters,
        set_counters_on_counter_canisters,
    },
};
use ic_system_test_driver::{
    driver::{
        asset_canister::{DeployAssetCanister, UploadAssetRequest},
        boundary_node::BoundaryNodeVm,
        test_env::TestEnv,
        test_env_api::{
            HasPublicApiUrl, HasTopologySnapshot, HasVm, HasWasm, IcNodeContainer,
            RetrieveIpv4Addr, SshSession, READY_WAIT_TIMEOUT, RETRY_BACKOFF,
        },
    },
    util::{agent_observes_canister_module, assert_create_agent, block_on},
};
use std::{iter, net::SocketAddrV6, time::Duration};

use anyhow::{anyhow, bail, Context, Error};
use futures::stream::FuturesUnordered;
use ic_agent::{
    agent::http_transport::{
        hyper_transport::hyper::StatusCode,
        reqwest_transport::{reqwest, ReqwestTransport},
    },
    export::Principal,
    Agent,
};
use reqwest::{redirect::Policy, ClientBuilder, Method};
use serde::Deserialize;
use slog::{error, info, Logger};
use tokio::{runtime::Runtime, time::sleep};

const CANISTER_RETRY_TIMEOUT: Duration = Duration::from_secs(30);
const CANISTER_RETRY_BACKOFF: Duration = Duration::from_secs(2);

fn runtime() -> Runtime {
    Runtime::new().expect("Could not create tokio runtime")
}

async fn install_canister(env: TestEnv, logger: Logger, path: &str) -> Result<Principal, Error> {
    let install_node = env
        .topology_snapshot()
        .subnets()
        .next()
        .unwrap()
        .nodes()
        .next()
        .map(|node| (node.get_public_url(), node.effective_canister_id()))
        .unwrap();

    info!(
        &logger,
        "creating replica agent {}",
        install_node.0.as_str()
    );
    let agent = assert_create_agent(install_node.0.as_str()).await;

    let canister = env.load_wasm(path);

    info!(&logger, "installing canister from path {}", path);
    let canister_id = create_canister(&agent, install_node.1, &canister, None)
        .await
        .expect("Could not create http_counter canister");

    info!(&logger, "Waiting for canisters to finish installing...");
    ic_system_test_driver::retry_with_msg_async!(
        format!(
            "agent of {} observes canister module {}",
            install_node.0.to_string(),
            canister_id.to_string()
        ),
        &logger,
        READY_WAIT_TIMEOUT,
        RETRY_BACKOFF,
        || async {
            match agent_observes_canister_module(&agent, &canister_id).await {
                true => Ok(()),
                false => panic!("Canister module not available yet"),
            }
        }
    )
    .await
    .unwrap();

    info!(&logger, "created canister {canister_id}");

    Ok::<_, Error>(canister_id)
}

/* tag::catalog[]
Title:: Boundary nodes binary canister test

Goal:: Install and query a binary canister

Runbook:
. Set up a subnet with 4 nodes and a boundary node.

Success:: The canister installs successfully and calls against it
return the expected responses

Coverage:: binary canisters behave as expected

end::catalog[] */

pub fn canister_test(env: TestEnv) {
    let logger = env.logger();

    let mut install_node = None;
    for subnet in env.topology_snapshot().subnets() {
        for node in subnet.nodes() {
            install_node = Some((node.get_public_url(), node.effective_canister_id()));
        }
    }

    let boundary_node = env
        .get_deployed_boundary_node(BOUNDARY_NODE_NAME)
        .unwrap()
        .get_snapshot()
        .unwrap();

    let rt = runtime();

    rt.block_on(async move {
        info!(&logger, "Creating replica agent...");
        let agent = assert_create_agent(install_node.as_ref().unwrap().0.as_str()).await;

        info!(&logger, "installing canister");
        let canister_id = create_canister(
            &agent,
            install_node.clone().unwrap().1,
            wat::parse_str(COUNTER_CANISTER_WAT).unwrap().as_slice(),
            None,
        )
        .await
        .expect("Could not create counter canister");

        info!(&logger, "created canister={canister_id}");

        info!(&logger, "Waiting for canisters to finish installing...");
        ic_system_test_driver::retry_with_msg_async!(
            format!(
                "agent of {} observes canister module {}",
                install_node.as_ref().unwrap().0.to_string(),
                canister_id.to_string()
            ),
            &logger,
            READY_WAIT_TIMEOUT,
            RETRY_BACKOFF,
            || async {
                match agent_observes_canister_module(&agent, &canister_id).await {
                    true => Ok(()),
                    false => panic!("Canister module not available yet"),
                }
            }
        )
        .await
        .unwrap();

        info!(&logger, "Creating BN agent...");
        let agent = ic_system_test_driver::retry_with_msg_async!(
            format!(
                "build agent for BoundaryNode {}",
                boundary_node.get_public_url().to_string()
            ),
            &logger,
            READY_WAIT_TIMEOUT,
            RETRY_BACKOFF,
            || async { Ok(boundary_node.try_build_default_agent_async().await?) }
        )
        .await
        .expect("Failed to create agent.");

        info!(&logger, "Calling read...");
        // We must retry the first request to a canister.
        // This is because a new canister might take a few seconds to show up in the BN's routing tables
        let read_result = ic_system_test_driver::retry_with_msg_async!(
            format!(
                "calling read on canister {} on BoundaryNode {}",
                canister_id.to_string(),
                boundary_node.get_public_url().to_string()
            ),
            &logger,
            READY_WAIT_TIMEOUT,
            RETRY_BACKOFF,
            || async { Ok(agent.query(&canister_id, "read").call().await?) }
        )
        .await
        .unwrap();

        assert_eq!(read_result, [0; 4]);
    });
}

/* tag::catalog[]
Title:: Boundary nodes asset canister test

Goal:: Install and query an asset canister

Runbook:
. Set up a subnet with 4 nodes and a boundary node.

Success:: The canister installs successfully and HTTP calls against it
return the expected responses

Coverage:: asset Canisters behave as expected

end::catalog[] */

pub fn asset_canister_test(env: TestEnv) {
    let logger = env.logger();
    let boundary_node = env
        .get_deployed_boundary_node(BOUNDARY_NODE_NAME)
        .unwrap()
        .get_snapshot()
        .unwrap();

    let rt = runtime();

    rt.block_on(async move {
        info!(&logger, "Deploying asset canister...");
        let asset_canister = env
            .deploy_asset_canister()
            .await
            .expect("Could not install asset canister");


        let http_client_builder = ClientBuilder::new();
        let (client_builder, host) = if let Some(playnet) = boundary_node.get_playnet() {
            (
                http_client_builder,
                format!("{0}.{playnet}", asset_canister.canister_id),
            )
        } else {
            let host = format!("{0}.ic0.app", asset_canister.canister_id);
            let bn_addr = SocketAddrV6::new(boundary_node.ipv6(), 443, 0, 0).into();
            let client_builder = http_client_builder
                .danger_accept_invalid_certs(true)
                .resolve(&host, bn_addr);
            (client_builder, host)
        };
        let http_client = client_builder.build().unwrap();

        ic_system_test_driver::retry_with_msg_async!(
            "Requesting a small asset with the correct hash succeeds and is verified without streaming",
            &logger,
            READY_WAIT_TIMEOUT,
            RETRY_BACKOFF,
            || async {
                let hello_world = vec![72, 101, 108, 108, 111, 32, 87, 111, 114, 108, 100, 33];

                info!(&logger, "Uploading hello world asset...");
                asset_canister
                    .upload_asset(&UploadAssetRequest {
                        key: "/hello-world.txt".to_string(),
                        content: hello_world.clone(),
                        content_type: "text/plain".to_string(),
                        content_encoding: "identity".to_string(),
                        sha_override: None,
                    })
                    .await?;

                info!(&logger, "Requesting hello world asset...");
                let res = http_client
                    .get(format!("https://{host}/hello-world.txt"))
                    .header("accept-encoding", "gzip")
                    .send()
                    .await?
                    .bytes()
                    .await?
                    .to_vec();

                if res != hello_world {
                    bail!("hello world response did not match uploaded content")
                }

                Ok(())
            }
        )
        .await
        .unwrap();

        ic_system_test_driver::retry_with_msg_async!(
            "Requesting a small, gzipped asset with the correct hash succeeds and is verified without streaming",
            &logger,
            READY_WAIT_TIMEOUT,
            RETRY_BACKOFF,
            || async {
                let hello_world_gzip = vec![
                    31, 139, 8, 0, 0, 0, 0, 0, 0, 3, 243, 72, 205, 201, 201, 87, 8, 207, 47, 202, 73,
                    81, 4, 0, 163, 28, 41, 28, 12, 0, 0, 0,
                ];

                info!(&logger, "Uploading gzipped hello world asset...");
                asset_canister
                    .upload_asset(&UploadAssetRequest {
                        key: "/hello-world-gzipped.txt".to_string(),
                        content: hello_world_gzip.clone(),
                        content_type: "text/plain".to_string(),
                        content_encoding: "gzip".to_string(),
                        sha_override: None,
                    })
                    .await?;

                info!(&logger, "Requesting gzipped hello world asset...");
                let res = http_client
                    .get(format!("https://{host}/hello-world-gzipped.txt"))
                    .header("accept-encoding", "gzip")
                    .send()
                    .await?
                    .bytes()
                    .await?
                    .to_vec();

                if res != hello_world_gzip {
                    bail!("gzipped hello world response did not match uploaded content")
                }

                Ok(())
            }
        )
        .await
        .unwrap();

        ic_system_test_driver::retry_with_msg_async!(
            "Requesting a 4mb asset with the correct hash succeeds and is within the limit that we can safely verify while streaming so it is verified",
            &logger,
            READY_WAIT_TIMEOUT,
            RETRY_BACKOFF,
            || async {
                let hello_world = vec![72, 101, 108, 108, 111, 32, 87, 111, 114, 108, 100, 33];
                // 12 bytes * 86 = 1024 bytes
                let req_body = iter::repeat(hello_world)
                    .take(86 * 4 * 1024)
                    .flatten()
                    .collect::<Vec<_>>();

                info!(&logger, "Uploading 4mb asset...");
                asset_canister
                    .upload_asset(&UploadAssetRequest {
                        key: "/4mb.txt".to_string(),
                        content: req_body.clone(),
                        content_type: "text/plain".to_string(),
                        content_encoding: "identity".to_string(),
                        sha_override: None,
                    })
                    .await.context("unable to upload asset")?;

                info!(&logger, "Requesting 4mb asset...");
                let res = http_client
                    .get(format!("https://{host}/4mb.txt"))
                    .header("accept-encoding", "gzip")
                    .send()
                    .await.context("unable to request asset")?
                    .bytes()
                    .await.context("unable to download asset body")?
                    .to_vec();

                if res != req_body {
                    bail!("4mb response did not match uploaded content: expected size: {}, got: {}", req_body.len(), res.len())
                }

                Ok(())
            }
        )
        .await
        .unwrap();

        ic_system_test_driver::retry_with_msg_async!(
            "Requesting a 6mb asset with the correct hash succeeds and is within the limit that we can safely verify while streaming so it is verified".to_string(),
            &logger,
            READY_WAIT_TIMEOUT,
            RETRY_BACKOFF,
            || async {
                let hello_world = vec![72, 101, 108, 108, 111, 32, 87, 111, 114, 108, 100, 33];
                // 12 bytes * 86 = 1024 bytes
                let req_body = iter::repeat(hello_world)
                    .take(86 * 6 * 1024)
                    .flatten()
                    .collect::<Vec<_>>();

                info!(&logger, "Uploading 6mb asset...");
                asset_canister
                    .upload_asset(&UploadAssetRequest {
                        key: "/6mb.txt".to_string(),
                        content: req_body.clone(),
                        content_type: "text/plain".to_string(),
                        content_encoding: "identity".to_string(),
                        sha_override: None,
                    })
                    .await.context("unable to upload asset")?;

                info!(&logger, "Requesting 6mb asset...");
                let res = http_client
                    .get(format!("https://{host}/6mb.txt"))
                    .header("accept-encoding", "gzip")
                    .send()
                    .await.context("unable to request asset")?
                    .bytes()
                    .await.context("unable to download asset body")?
                    .to_vec();

                if res != req_body {
                    bail!("8mb response did not match uploaded content: expected size: {}, got: {}", req_body.len(), res.len())
                }

                Ok(())
            }
        )
        .await
        .unwrap();

        ic_system_test_driver::retry_with_msg_async!(
            "Requesting an 8mb asset with the correct hash succeeds and is within the limit that we can safely verify while streaming so it is verified",
            &logger,
            READY_WAIT_TIMEOUT,
            RETRY_BACKOFF,
            || async {
                let hello_world = vec![72, 101, 108, 108, 111, 32, 87, 111, 114, 108, 100, 33];
                // 12 bytes * 86 = 1024 bytes
                let req_body = iter::repeat(hello_world)
                    .take(86 * 8 * 1024)
                    .flatten()
                    .collect::<Vec<_>>();

                info!(&logger, "Uploading 8mb asset...");
                asset_canister
                    .upload_asset(&UploadAssetRequest {
                        key: "/8mb.txt".to_string(),
                        content: req_body.clone(),
                        content_type: "text/plain".to_string(),
                        content_encoding: "identity".to_string(),
                        sha_override: None,
                    })
                    .await.context("unable to upload asset")?;

                info!(&logger, "Requesting 8mb asset...");
                let res = http_client
                    .get(format!("https://{host}/8mb.txt"))
                    .header("accept-encoding", "gzip")
                    .send()
                    .await.context("unable to request asset")?
                    .bytes()
                    .await.context("unable to download asset body")?
                    .to_vec();

                if res != req_body {
                    bail!("8mb response did not match uploaded content: expected size: {}, got: {}", req_body.len(), res.len())
                }

                Ok(())
            })
        .await
        .unwrap();

        ic_system_test_driver::retry_with_msg_async!(
            "Requesting a 10mb asset with the correct hash succeeds but the asset is larger than the limit that we can safely verify while streaming so it is not verified",
            &logger,
            READY_WAIT_TIMEOUT,
            RETRY_BACKOFF,
            || async {
                let hello_world = vec![72, 101, 108, 108, 111, 32, 87, 111, 114, 108, 100, 33];
                // 12 bytes * 86 = 1024 bytes
                let req_body = iter::repeat(hello_world)
                    .take(86 * 10 * 1024)
                    .flatten()
                    .collect::<Vec<_>>();

                info!(&logger, "Uploading 10mb asset...");
                asset_canister
                    .upload_asset(&UploadAssetRequest {
                        key: "/10mb.txt".to_string(),
                        content: req_body.clone(),
                        content_type: "text/plain".to_string(),
                        content_encoding: "identity".to_string(),
                        sha_override: None,
                    })
                    .await.context("unable to upload asset")?;

                info!(&logger, "Requesting 10mb asset...");
                let res = http_client
                    .get(format!("https://{host}/10mb.txt"))
                    .header("accept-encoding", "gzip")
                    .send()
                    .await.context("unable to request asset")?
                    .bytes()
                    .await.context("unable to download asset body")?
                    .to_vec();

                if res != req_body {
                    bail!("10mb response did not match uploaded content: expected size: {}, got: {}", req_body.len(), res.len())
                }

                Ok(())
            }
        )
        .await
        .unwrap();

        ic_system_test_driver::retry_with_msg_async!(
            "Requesting a 4mb asset with the incorrect hash fails because the asset is within the limit that we can safely verify while streaming",
            &logger,
            READY_WAIT_TIMEOUT,
            RETRY_BACKOFF,
            || async {
                let hello_world = vec![72, 101, 108, 108, 111, 32, 87, 111, 114, 108, 100, 33];
                // 12 bytes * 86 = 1024 bytes
                let req_body = iter::repeat(hello_world)
                    .take(86 * 4 * 1024)
                    .flatten()
                    .collect::<Vec<_>>();

                info!(&logger, "Uploading invalid 4mb asset...");
                asset_canister
                    .upload_asset(&UploadAssetRequest {
                        key: "/invalid-4mb.txt".to_string(),
                        content: req_body.clone(),
                        content_type: "text/plain".to_string(),
                        content_encoding: "identity".to_string(),
                        sha_override: Some(vec![0; 32]),
                    })
                    .await.context("unable to upload asset")?;

                info!(&logger, "Requesting invalid 4mb asset...");
                let res = http_client
                    .get(format!("https://{host}/invalid-4mb.txt"))
                    .header("accept-encoding", "gzip")
                    .send()
                    .await.context("unable to request asset")?
                    .text()
                    .await.context("unable to download asset body")?;

                if !res.contains("Response verification failed") {
                    bail!("invalid 4mb asset did not fail verification")
                }

                Ok(())
            }
        )
        .await
        .unwrap();

        ic_system_test_driver::retry_with_msg_async!(
            "Requesting a 10mb asset with an invalid hash succeeds because the asset is larger than what we can safely verify while streaming",
            &logger,
            READY_WAIT_TIMEOUT,
            RETRY_BACKOFF,
            || async {
                let hello_world = vec![72, 101, 108, 108, 111, 32, 87, 111, 114, 108, 100, 33];
                // 12 bytes * 86 = 1024 bytes
                let req_body = iter::repeat(hello_world)
                    .take(86 * 10 * 1024)
                    .flatten()
                    .collect::<Vec<_>>();

                info!(&logger, "Uploading invalid 10mb asset...");
                asset_canister
                    .upload_asset(&UploadAssetRequest {
                        key: "/invalid-10mb.txt".to_string(),
                        content: req_body.clone(),
                        content_type: "text/plain".to_string(),
                        content_encoding: "identity".to_string(),
                        sha_override: Some(vec![0; 32]),
                    })
                    .await.context("unable to upload asset")?;

                info!(&logger, "Requesting invalid 10mb asset...");
                let res = http_client
                    .get(format!("https://{host}/invalid-10mb.txt"))
                    .header("accept-encoding", "gzip")
                    .send()
                    .await.context("unable to request asset")?
                    .bytes()
                    .await.context("unable to download asset body")?
                    .to_vec();

                if res != req_body {
                    bail!("invalid 10mb response did not match uploaded content: expected size: {}, got: {}", req_body.len(), res.len())
                }

                Ok(())
            }
        )
        .await
        .unwrap();
    });
}

/* tag::catalog[]
Title:: Boundary nodes HTTP canister test

Goal:: Install and query an HTTP canister

Runbook:
. Set up a subnet with 4 nodes and a boundary node.

Success:: The canister installs successfully and HTTP calls against it
return the expected responses

Coverage:: HTTP Canisters behave as expected

end::catalog[] */

pub fn http_canister_test(env: TestEnv) {
    let logger = env.logger();

    let mut install_node = None;
    for subnet in env.topology_snapshot().subnets() {
        for node in subnet.nodes() {
            install_node = Some((node.get_public_url(), node.effective_canister_id()));
        }
    }
    let install_node = install_node.expect("No install node");

    let boundary_node = env
        .get_deployed_boundary_node(BOUNDARY_NODE_NAME)
        .unwrap()
        .get_snapshot()
        .unwrap();

    let rt = runtime();

    rt.block_on(async move {
        info!(&logger, "Creating replica agent...");
        let agent = assert_create_agent(install_node.0.as_str()).await;
        let kv_store_canister = env.load_wasm("rs/tests/test_canisters/kv_store/kv_store.wasm");

        info!(&logger, "installing canister");
        let canister_id = create_canister(&agent, install_node.1, &kv_store_canister, None)
            .await
            .expect("Could not create kv_store canister");

        info!(&logger, "created kv_store canister={canister_id}");

        // Wait for the canisters to finish installing

        // TODO: maybe this should be status calls?
        sleep(Duration::from_secs(5)).await;

        let client_builder = ClientBuilder::new().redirect(Policy::none());
        let (client_builder, host, invalid_host) =
            if let Some(playnet) = boundary_node.get_playnet() {
                (
                    client_builder,
                    format!("{canister_id}.raw.{playnet}"),
                    format!("invalid-canister-id.raw.{playnet}"),
                )
            } else {
                let host = format!("{canister_id}.raw.ic0.app");
                let invalid_host = "invalid-canister-id.raw.ic0.app".to_string();
                let bn_addr = SocketAddrV6::new(boundary_node.ipv6(), 443, 0, 0).into();
                let client_builder = client_builder
                    .danger_accept_invalid_certs(true)
                    .resolve(&host, bn_addr)
                    .resolve(&invalid_host, bn_addr);
                (client_builder, host, invalid_host)
            };
        let client = client_builder.build().unwrap();

        let url = &format!("https://{host}/foo");
        ic_system_test_driver::retry_with_msg_async!(
            format!("GET {} (expecting not found)", url),
            &logger,
            READY_WAIT_TIMEOUT,
            RETRY_BACKOFF,
            || async {
                let res = client
                    .get(url)
                    .header("x-ic-test", "no-certificate")
                    .send()
                    .await?
                    .text()
                    .await?;

                if res != "'/foo' not found" {
                    bail!("expected not found");
                }

                Ok(())
            }
        )
        .await
        .unwrap();

        // "x-ic-test", "no-certificate"
        // "x-ic-test", "streaming-callback"

        ic_system_test_driver::retry_with_msg_async!(
            format!("PUT {}", url),
            &logger,
            READY_WAIT_TIMEOUT,
            RETRY_BACKOFF,
            || async {
                let res = client.put(url).body("bar").send().await?.text().await?;

                if res != "'/foo' set to 'bar'" {
                    bail!("exptected set to bar");
                }

                Ok(())
            }
        )
        .await
        .unwrap();

        ic_system_test_driver::retry_with_msg_async!(
            format!("GET {} (expecting bar)", url),
            &logger,
            READY_WAIT_TIMEOUT,
            RETRY_BACKOFF,
            || async {
                let res = client.get(url).send().await?.text().await?;

                if res != "bar" {
                    bail!("expected bar");
                }

                Ok(())
            }
        )
        .await
        .unwrap();

        ic_system_test_driver::retry_with_msg_async!(
            format!("GET {} (expecting bar)", url),
            &logger,
            READY_WAIT_TIMEOUT,
            RETRY_BACKOFF,
            || async {
                let res = client
                    .get(url)
                    .header("x-ic-test", "streaming-callback")
                    .send()
                    .await?
                    .text()
                    .await?;

                if res != "bar" {
                    bail!("expected bar");
                }

                Ok(())
            }
        )
        .await
        .unwrap();

        // Check that `canisterId` parameters go unused
        let url = &format!("https://{invalid_host}/?canisterId={canister_id}");
        ic_system_test_driver::retry_with_msg_async!(
            format!("GET {} (expecting 400)", url),
            &logger,
            READY_WAIT_TIMEOUT,
            RETRY_BACKOFF,
            || async {
                let res = client.get(url).send().await?;

                if res.status() != StatusCode::BAD_REQUEST {
                    bail!("expected 400");
                }

                Ok(())
            }
        )
        .await
        .unwrap();
    });
}

/* tag::catalog[]
Title:: Boundary nodes prefix HTTP canister test

Goal:: Install an HTTP canister and query using (ignored prefix)--(canister id)

Runbook:
. Set up a subnet with 4 nodes and a boundary node.

Success:: The canister installs successfully and HTTP calls against it
return the expected responses

Coverage:: Canisters can be queried using some ignored prefix

end::catalog[] */

pub fn prefix_canister_id_test(env: TestEnv) {
    let logger = env.logger();

    let mut install_node = None;
    for subnet in env.topology_snapshot().subnets() {
        for node in subnet.nodes() {
            install_node = Some((node.get_public_url(), node.effective_canister_id()));
        }
    }
    let install_node = install_node.expect("No install node");

    let boundary_node = env
        .get_deployed_boundary_node(BOUNDARY_NODE_NAME)
        .unwrap()
        .get_snapshot()
        .unwrap();

    let rt = runtime();

    rt.block_on(async move {
        info!(&logger, "Creating replica agent...");
        let agent = assert_create_agent(install_node.0.as_str()).await;
        let kv_store_canister = env.load_wasm("rs/tests/test_canisters/kv_store/kv_store.wasm");

        info!(&logger, "installing canister");
        let canister_id = create_canister(&agent, install_node.1, &kv_store_canister, None)
            .await
            .expect("Could not create kv_store canister");

        info!(&logger, "created kv_store canister={canister_id}");

        info!(&logger, "Waiting for canisters to finish installing...");
        ic_system_test_driver::retry_with_msg_async!(
            format!(
                "agent of {} observes canister module {}",
                install_node.0.to_string(),
                canister_id.to_string()
            ),
            &logger,
            READY_WAIT_TIMEOUT,
            RETRY_BACKOFF,
            || async {
                match agent_observes_canister_module(&agent, &canister_id).await {
                    true => Ok(()),
                    false => panic!("Canister module not available yet"),
                }
            }
        )
        .await
        .unwrap();

        let client_builder = ClientBuilder::new();
        let (client_builder, host) = if let Some(playnet) = boundary_node.get_playnet() {
            (
                client_builder,
                format!("ignored-prefix--{canister_id}.raw.{playnet}"),
            )
        } else {
            let host = format!("ignored-prefix--{canister_id}.raw.ic0.app");
            let bn_addr = SocketAddrV6::new(boundary_node.ipv6(), 443, 0, 0).into();
            let client_builder = client_builder
                .danger_accept_invalid_certs(true)
                .resolve(&host, bn_addr);
            (client_builder, host)
        };
        let client = client_builder.build().unwrap();

        let url = &format!("https://{host}/foo");
        ic_system_test_driver::retry_with_msg_async!(
            format!("GET {} (expecting foo not found)", url),
            &logger,
            READY_WAIT_TIMEOUT,
            RETRY_BACKOFF,
            || async {
                let res = client
                    .get(url)
                    .header("x-ic-test", "no-certificate")
                    .send()
                    .await?
                    .text()
                    .await?;

                if res != "'/foo' not found" {
                    bail!("expected foo not found");
                }

                Ok(())
            }
        )
        .await
        .unwrap();

        // "x-ic-test", "no-certificate"
        // "x-ic-test", "streaming-callback"

        ic_system_test_driver::retry_with_msg_async!(
            format!("PUT {} (expecting set to bar)", url),
            &logger,
            READY_WAIT_TIMEOUT,
            RETRY_BACKOFF,
            || async {
                let res = client.put(url).body("bar").send().await?.text().await?;

                if res != "'/foo' set to 'bar'" {
                    bail!("expected set to bar, got '{res}'");
                }

                Ok(())
            }
        )
        .await
        .unwrap();

        ic_system_test_driver::retry_with_msg_async!(
            format!("GET {} (expecting bar)", url),
            &logger,
            READY_WAIT_TIMEOUT,
            RETRY_BACKOFF,
            || async {
                let res = client.get(url).send().await?.text().await?;

                if res != "bar" {
                    bail!("expected bar, got '{res}'");
                }

                Ok(())
            }
        )
        .await
        .unwrap();

        ic_system_test_driver::retry_with_msg_async!(
            format!("GET {} (expecting bar)", url),
            &logger,
            READY_WAIT_TIMEOUT,
            RETRY_BACKOFF,
            || async {
                let res = client
                    .get(format!("https://{host}/foo"))
                    .header("x-ic-test", "streaming-callback")
                    .send()
                    .await?
                    .text()
                    .await?;

                if res != "bar" {
                    bail!("expected bar, got '{res}'");
                }

                Ok(())
            }
        )
        .await
        .unwrap();
    });
}

/* tag::catalog[]
Title:: Boundary nodes HTTP canister test

Goal:: Install and query an HTTP canister using the proxy

Runbook:
. Set up a subnet with 4 nodes and a boundary node.

Success:: The canister installs successfully and HTTP calls against it
return the expected responses

Coverage:: HTTP Canisters behave as expected using the proxy

end::catalog[] */

pub fn proxy_http_canister_test(env: TestEnv) {
    let logger = env.logger();

    let mut install_node = None;
    for subnet in env.topology_snapshot().subnets() {
        for node in subnet.nodes() {
            install_node = Some((node.get_public_url(), node.effective_canister_id()));
        }
    }
    let install_node = install_node.expect("No install node");

    let boundary_node = env
        .get_deployed_boundary_node(BOUNDARY_NODE_NAME)
        .unwrap()
        .get_snapshot()
        .unwrap();

    let rt = runtime();
    rt.block_on(async move {
        info!(&logger, "Creating replica agent...");
        let agent = assert_create_agent(install_node.0.as_str()).await;
        let kv_store_canister = env.load_wasm("rs/tests/test_canisters/kv_store/kv_store.wasm");

        info!(&logger, "installing canister");
        let canister_id = create_canister(&agent, install_node.1, &kv_store_canister, None)
            .await
            .expect("Could not create kv_store canister");

        info!(&logger, "created kv_store canister={canister_id}");

        // Wait for the canisters to finish installing
        // TODO: maybe this should be status calls?
        sleep(Duration::from_secs(5)).await;

        let client_builder = ClientBuilder::new();
        let (client_builder, host, invalid_host) =
            if let Some(playnet) = boundary_node.get_playnet() {
                (
                    client_builder,
                    format!("{canister_id}.raw.{playnet}"),
                    format!("invalid-canister-id.raw.{playnet}"),
                )
            } else {
                let host = format!("{canister_id}.raw.ic0.app");
                let invalid_host = "invalid-canister-id.raw.ic0.app".to_string();
                let bn_addr = SocketAddrV6::new(boundary_node.ipv6(), 443, 0, 0).into();
                let client_builder = client_builder
                    .danger_accept_invalid_certs(true)
                    .resolve(&host, bn_addr)
                    .resolve(&invalid_host, bn_addr);
                (client_builder, host, invalid_host)
            };
        let proxy = format!("http://{host}:8888");
        info!(&logger, "using proxy={proxy}");
        let proxy = reqwest::Proxy::http(proxy).expect("Could not create proxy");
        let client = client_builder.proxy(proxy).build().unwrap();

        let url = &format!("https://{host}/foo");
        ic_system_test_driver::retry_with_msg_async!(
            format!("GET {} (expecting foo not found)", url),
            &logger,
            READY_WAIT_TIMEOUT,
            RETRY_BACKOFF,
            || async {
                let res = client
                    .get(url)
                    .header("x-ic-test", "no-certificate")
                    .send()
                    .await?
                    .text()
                    .await?;

                if res != "'/foo' not found" {
                    bail!("expected 'foo not found' got '{res}'");
                }

                Ok(())
            }
        )
        .await
        .unwrap();

        // "x-ic-test", "no-certificate"
        // "x-ic-test", "streaming-callback"

        ic_system_test_driver::retry_with_msg_async!(
            format!("PUT {} (expecting set to bar)", url),
            &logger,
            READY_WAIT_TIMEOUT,
            RETRY_BACKOFF,
            || async {
                let res = client.put(url).body("bar").send().await?.text().await?;

                if res != "'/foo' set to 'bar'" {
                    bail!("expected \"'/foo' set to 'bar'\" to bar, got '{res}'");
                }

                Ok(())
            }
        )
        .await
        .unwrap();

        ic_system_test_driver::retry_with_msg_async!(
            format!("GET {} (expecting bar)", url),
            &logger,
            READY_WAIT_TIMEOUT,
            RETRY_BACKOFF,
            || async {
                let res = client.get(url).send().await?.text().await?;

                if res != "bar" {
                    bail!("expected 'bar' got '{res}'");
                }

                Ok(())
            }
        )
        .await
        .unwrap();

        ic_system_test_driver::retry_with_msg_async!(
            format!("GET {} (expecting bar)", url),
            &logger,
            READY_WAIT_TIMEOUT,
            RETRY_BACKOFF,
            || async {
                let res = client
                    .get(url)
                    .header("x-ic-test", "streaming-callback")
                    .send()
                    .await?
                    .text()
                    .await?;

                if res != "bar" {
                    bail!("expected 'bar' got '{res}'");
                };

                Ok(())
            }
        )
        .await
        .unwrap();

        // Check that `canisterId` parameters go unused
        let url = &format!("https://{invalid_host}/?canisterId={canister_id}");
        ic_system_test_driver::retry_with_msg_async!(
            format!("GET {} (expecting 400)", url),
            &logger,
            READY_WAIT_TIMEOUT,
            RETRY_BACKOFF,
            || async {
                let res = client.get(url).send().await?;

                if res.status() != StatusCode::BAD_REQUEST {
                    bail!("expected 400 got '{}'", res.status());
                }

                Ok(())
            }
        )
        .await
        .unwrap();
    });
}

/* tag::catalog[]
Title:: Boundary nodes denylist blocking test

Goal:: Ensure that access to a canister specified in the denylist is blocked

Runbook:
. Set up a subnet with 4 nodes and a boundary node.
. ?

Success:: ?

Coverage:: Blocking requests based on the denylist works

end::catalog[] */

pub fn denylist_test(env: TestEnv) {
    let logger = env.logger();

    let mut install_node = None;
    for subnet in env.topology_snapshot().subnets() {
        for node in subnet.nodes() {
            install_node = Some((node.get_public_url(), node.effective_canister_id()));
        }
    }

    let boundary_node = env
        .get_deployed_boundary_node(BOUNDARY_NODE_NAME)
        .unwrap()
        .get_snapshot()
        .unwrap();

    let rt = runtime();
    rt.block_on(async move {
        info!(&logger, "creating replica agent");
        let agent = assert_create_agent(install_node.as_ref().unwrap().0.as_str()).await;

        let http_counter_canister = env.load_wasm("rs/tests/test_canisters/http_counter/http_counter.wasm");

        info!(&logger, "installing canister");
        let canister_id = create_canister(&agent, install_node.clone().unwrap().1, &http_counter_canister, None)
            .await
            .expect("Could not create http_counter canister");

        info!(&logger, "Waiting for canisters to finish installing...");
        ic_system_test_driver::retry_with_msg_async!(
            format!(
                "agent of {} observes canister module {}",
                install_node.as_ref().unwrap().0,
                canister_id.to_string()
            ),
            &logger,
            READY_WAIT_TIMEOUT,
            RETRY_BACKOFF,
            || async {
                match agent_observes_canister_module(&agent, &canister_id).await {
                    true => Ok(()),
                    false => panic!("Canister module not available yet"),
                }
            }
        )
        .await
        .unwrap();

        info!(&logger, "created canister={canister_id}");

        // Update the denylist and restart ic-gateway
        let denylist_command = format!(r#"echo "{{\"canisters\":{{\"{}\": {{}}}}}}" | sudo tee /run/ic-node/etc/ic-gateway/denylist.json && sudo service ic-gateway restart"#, canister_id);
        info!(
            logger,
            "update denylist {BOUNDARY_NODE_NAME} with {denylist_command}"
        );
        if let Err(e) = boundary_node.block_on_bash_script(&denylist_command) {
            panic!("bash script failed: {:?}", e);
        }

        // Wait a bit for the restart to complete
        sleep(Duration::from_secs(3)).await;

        let client_builder = ClientBuilder::new();
        let (client_builder, host) = if let Some(playnet) = boundary_node.get_playnet() {
            (client_builder, playnet)
        } else {
            let host = "ic0.app";
            let bn_addr = SocketAddrV6::new(boundary_node.ipv6(), 443, 0, 0);
            let client_builder = client_builder
                .danger_accept_invalid_certs(true)
                .resolve(&format!("{canister_id}.raw.{host}"),bn_addr.into());
            (client_builder, host.to_string())
        };
        let client = client_builder.build().unwrap();

        // Probe the blocked canister, we should get a 451
        let url = &format!("https://{canister_id}.raw.{host}/");
        ic_system_test_driver::retry_with_msg_async!(
            format!("GET {} (expecting 451)", url),
            &logger,
            READY_WAIT_TIMEOUT,
            RETRY_BACKOFF,
            || async {
                let res = client
                    .get(url)
                    .send()
                    .await?
                    .status();

                if res != StatusCode::UNAVAILABLE_FOR_LEGAL_REASONS {
                    bail!("expected 451, got {res}");
                }

                Ok(())
            }
        ).await.unwrap();
    });
}

/* tag::catalog[]
Title:: Boundary nodes canister-allowlist blocking test

Goal:: Ensure that the canister-allowlist overrides the denylist

Success::
    A canister being present in the Allowlist overrides the restriction
    due to that canister being present in the denylist.

end::catalog[] */

pub fn canister_allowlist_test(env: TestEnv) {
    let logger = env.logger();

    let mut install_node = None;
    for subnet in env.topology_snapshot().subnets() {
        for node in subnet.nodes() {
            install_node = Some((node.get_public_url(), node.effective_canister_id()));
        }
    }

    let boundary_node = env
        .get_deployed_boundary_node(BOUNDARY_NODE_NAME)
        .unwrap()
        .get_snapshot()
        .unwrap();

    let rt = runtime();
    rt.block_on(async move {
        info!(&logger, "creating replica agent");
        let agent = assert_create_agent(install_node.as_ref().unwrap().0.as_str()).await;

        let http_counter_canister = env.load_wasm("rs/tests/test_canisters/http_counter/http_counter.wasm");

        info!(&logger, "installing canister");
        let canister_id = create_canister(&agent, install_node.clone().unwrap().1, &http_counter_canister, None)
            .await
            .expect("Could not create http_counter canister");

        info!(&logger, "Waiting for canisters to finish installing...");
        ic_system_test_driver::retry_with_msg_async!(
            format!(
                "agent of {} observes canister module {}",
                install_node.as_ref().unwrap().0,
                canister_id.to_string()
            ),
            &logger,
            READY_WAIT_TIMEOUT,
            RETRY_BACKOFF,
            || async {
                match agent_observes_canister_module(&agent, &canister_id).await {
                    true => Ok(()),
                    false => panic!("Canister module not available yet"),
                }
            }
        )
        .await
        .unwrap();

        info!(&logger, "created canister={canister_id}");

        let client_builder = ClientBuilder::new();
        let (client_builder, host) = if let Some(playnet) = boundary_node.get_playnet() {
            (client_builder, playnet)
        } else {
            let host = "ic0.app";
            let bn_addr = SocketAddrV6::new(boundary_node.ipv6(), 443, 0, 0);
            let client_builder = client_builder
                .danger_accept_invalid_certs(true)
                .resolve(&format!("{canister_id}.raw.{host}"), bn_addr.into());
            (client_builder, host.to_string())
        };
        let client = client_builder.build().unwrap();

        // Check canister is available
        let url = &format!("https://{canister_id}.raw.{host}/");
        ic_system_test_driver::retry_with_msg_async!(
            format!("GET {}", url),
            &logger,
            READY_WAIT_TIMEOUT,
            RETRY_BACKOFF,
            || async {
                let res = client
                    .get(url)
                    .send()
                    .await
                    .expect("Could not perform get request.")
                    .status();

                if res != StatusCode::OK {
                    bail!("expected OK, got {}", res);
                }

                Ok(())
            }
        ).await.unwrap();

        // Update the denylist and restart ic-gateway
        let denylist_command = format!(r#"echo "{{\"canisters\":{{\"{}\": {{}}}}}}" | sudo tee /run/ic-node/etc/ic-gateway/denylist.json && sudo service ic-gateway restart"#, canister_id);
        info!(
            logger,
            "update denylist {BOUNDARY_NODE_NAME} with {denylist_command}"
        );
        if let Err(e) = boundary_node.block_on_bash_script(&denylist_command) {
            panic!("bash script failed: {:?}", e);
        }

        // Wait a bit for the restart to complete
        sleep(Duration::from_secs(3)).await;

        // Check canister is restricted
        ic_system_test_driver::retry_with_msg_async!(
            format!("GET {} (expecting 451)", url),
            &logger,
            READY_WAIT_TIMEOUT,
            RETRY_BACKOFF,
            || async {
                let res = client
                    .get(url)
                    .send()
                    .await
                    .expect("Could not perform get request.")
                    .status();

                if res != StatusCode::UNAVAILABLE_FOR_LEGAL_REASONS {
                    bail!("expected 451, got {}", res);
                }

                Ok(())
            }
        ).await.unwrap();

        // Update the allowlist and restart ic-gateway
        let allowlist_command = format!(r#"echo "{}" | sudo tee /run/ic-node/etc/ic-gateway/allowlist.txt && sudo service ic-gateway restart"#, canister_id);
        info!(
            logger,
            "update allowlist {BOUNDARY_NODE_NAME} with {allowlist_command}"
        );
        if let Err(e) = boundary_node.block_on_bash_script(&allowlist_command) {
            panic!("bash script failed: {:?}", e);
        }

        // Wait a bit for the restart to complete
        sleep(Duration::from_secs(3)).await;

        // Check canister is available
        ic_system_test_driver::retry_with_msg_async!(
            format!("GET {}", url),
            &logger,
            READY_WAIT_TIMEOUT,
            RETRY_BACKOFF,
            || async {
                let res = client
                    .get(url)
                    .send()
                    .await
                    .expect("Could not perform get request.")
                    .status();

                if res != StatusCode::OK {
                    bail!("expected OK, got {}", res);
                }

                Ok(())
            }
        ).await.unwrap();
    });
}

pub fn redirect_http_to_https_test(env: TestEnv) {
    let logger = env.logger();

    let boundary_node = env
        .get_deployed_boundary_node(BOUNDARY_NODE_NAME)
        .unwrap()
        .get_snapshot()
        .unwrap();

    let client_builder = ClientBuilder::new().redirect(Policy::none());
    let (client_builder, host_orig) = if let Some(playnet) = boundary_node.get_playnet() {
        (client_builder, playnet)
    } else {
        let host = "ic0.app";
        let bn_addr = SocketAddrV6::new(boundary_node.ipv6(), 443, 0, 0);
        let client_builder = client_builder
            .danger_accept_invalid_certs(true)
            .resolve(host, bn_addr.into())
            .resolve(&format!("raw.{host}"), bn_addr.into());
        (client_builder, host.to_string())
    };
    let client = client_builder.build().unwrap();

    let rt = runtime();

    let futs = FuturesUnordered::new();

    let host = host_orig.clone();
    futs.push(rt.spawn({
        let client = client.clone();
        let name = "redirect http to https";
        info!(&logger, "Starting subtest {}", name);

        async move {
            let res = client.get(format!("http://{host}/")).send().await?;

            if res.status() != StatusCode::PERMANENT_REDIRECT {
                bail!("{name} failed: {}", res.status())
            }

            let location_hdr = res.headers().get("Location").unwrap().to_str().unwrap();
            if location_hdr != format!("https://{host}/") {
                bail!("{name} failed: wrong location header: {}", location_hdr)
            }

            Ok(())
        }
    }));

    let host = host_orig;
    futs.push(rt.spawn({
        let client = client;
        let name = "redirect raw http to https";
        info!(&logger, "Starting subtest {}", name);

        async move {
            let res = client.get(format!("http://raw.{host}/")).send().await?;

            if res.status() != StatusCode::PERMANENT_REDIRECT {
                bail!("{name} failed: {}", res.status())
            }

            let location_hdr = res.headers().get("Location").unwrap().to_str().unwrap();
            if location_hdr != format!("https://raw.{host}/") {
                bail!("{name} failed: wrong location header: {}", location_hdr)
            }

            Ok(())
        }
    }));

    rt.block_on(async move {
        let mut cnt_err = 0;
        info!(&logger, "waiting for subtests");

        for fut in futs {
            match fut.await {
                Ok(Err(err)) => {
                    error!(logger, "test failed: {}", err);
                    cnt_err += 1;
                }
                Err(err) => {
                    error!(logger, "test panicked: {}", err);
                    cnt_err += 1;
                }
                _ => {}
            }
        }

        match cnt_err {
            0 => Ok(()),
            _ => bail!("failed with {cnt_err} errors"),
        }
    })
    .expect("test suite failed");
}

pub fn redirect_to_dashboard_test(env: TestEnv) {
    let logger = env.logger();

    let boundary_node = env
        .get_deployed_boundary_node(BOUNDARY_NODE_NAME)
        .unwrap()
        .get_snapshot()
        .unwrap();

    let client_builder = ClientBuilder::new()
        .danger_accept_invalid_certs(boundary_node.uses_snake_oil_certs())
        .redirect(Policy::none());
    let (client_builder, host_orig) = if let Some(playnet) = boundary_node.get_playnet() {
        (client_builder, playnet)
    } else {
        let host = "ic0.app";
        let bn_addr = SocketAddrV6::new(boundary_node.ipv6(), 443, 0, 0);
        let client_builder = client_builder
            .resolve(host, bn_addr.into())
            .resolve(&format!("raw.{host}"), bn_addr.into());
        (client_builder, host.to_string())
    };
    let client = client_builder.build().unwrap();

    let rt = runtime();

    let futs = FuturesUnordered::new();

    let host = host_orig.clone();
    futs.push(rt.spawn({
        let client = client.clone();
        let name = "redirect to dashboard";
        info!(&logger, "Starting subtest {}", name);

        async move {
            let res = client.get(format!("https://{host}/")).send().await?;

            if res.status() != StatusCode::TEMPORARY_REDIRECT {
                bail!("{name} failed: {}", res.status())
            }

            let location_hdr = res.headers().get("Location").unwrap().to_str().unwrap();
            if location_hdr != "https://dashboard.internetcomputer.org/" {
                bail!("{name} failed: wrong location header: {}", location_hdr)
            }

            Ok(())
        }
    }));

    let host = host_orig;
    futs.push(rt.spawn({
        let client = client;
        let name = "redirect raw to dashboard";
        info!(&logger, "Starting subtest {}", name);

        async move {
            let res = client.get(format!("https://raw.{host}/")).send().await?;

            if res.status() != StatusCode::TEMPORARY_REDIRECT {
                bail!("{name} failed: {}", res.status())
            }

            let location_hdr = res.headers().get("Location").unwrap().to_str().unwrap();
            if location_hdr != "https://dashboard.internetcomputer.org/" {
                bail!("{name} failed: wrong location header: {}", location_hdr)
            }

            Ok(())
        }
    }));

    rt.block_on(async move {
        let mut cnt_err = 0;
        info!(&logger, "waiting for subtests");

        for fut in futs {
            match fut.await {
                Ok(Err(err)) => {
                    error!(logger, "test failed: {}", err);
                    cnt_err += 1;
                }
                Err(err) => {
                    error!(logger, "test panicked: {}", err);
                    cnt_err += 1;
                }
                _ => {}
            }
        }

        match cnt_err {
            0 => Ok(()),
            _ => bail!("failed with {cnt_err} errors"),
        }
    })
    .expect("test suite failed");
}

<<<<<<< HEAD
// this tests the HTTP endpoint of the boundary node
=======
pub fn redirect_to_non_raw_test(env: TestEnv) {
    let logger = env.logger();

    let boundary_node = env
        .get_deployed_boundary_node(BOUNDARY_NODE_NAME)
        .unwrap()
        .get_snapshot()
        .unwrap();

    let client_builder = reqwest::ClientBuilder::new().redirect(reqwest::redirect::Policy::none());
    let (client_builder, host_orig) = if let Some(playnet) = boundary_node.get_playnet() {
        (client_builder, playnet)
    } else {
        let host = "ic0.app";
        let bn_addr = SocketAddrV6::new(boundary_node.ipv6(), 443, 0, 0);
        let client_builder = client_builder
            .danger_accept_invalid_certs(true)
            .resolve(&format!("raw.{host}"), bn_addr.into());
        (client_builder, host.to_string())
    };
    let client = client_builder.build().unwrap();

    let rt = tokio::runtime::Runtime::new().expect("Could not create tokio runtime.");

    let futs = FuturesUnordered::new();

    let host = host_orig.clone();
    futs.push(rt.spawn({
        let client = client.clone();
        let name = "redirect status to non-raw domain";
        info!(&logger, "Starting subtest {}", name);

        async move {
            let res = client
                .get(format!("https://raw.{host}/api/v2/status"))
                .send()
                .await?;

            if res.status() != reqwest::StatusCode::TEMPORARY_REDIRECT {
                bail!("{name} failed: {}", res.status())
            }

            let location_hdr = res.headers().get("Location").unwrap().to_str().unwrap();
            if location_hdr != format!("https://{host}/api/v2/status") {
                bail!("{name} failed: wrong location header: {}", location_hdr)
            }

            Ok(())
        }
    }));

    let host = host_orig.clone();
    futs.push(rt.spawn({
        let client = client.clone();
        let name = "redirect query to non-raw domain";
        info!(&logger, "Starting subtest {}", name);

        async move {
            let res = client
                .post(format!("https://raw.{host}/api/v2/canister/CID/query"))
                .body("body")
                .send()
                .await?;

            if res.status() != reqwest::StatusCode::TEMPORARY_REDIRECT {
                bail!("{name} failed: {}", res.status())
            }

            let location_hdr = res.headers().get("Location").unwrap().to_str().unwrap();
            if location_hdr != format!("https://{host}/api/v2/canister/CID/query") {
                bail!("{name} failed: wrong location header: {}", location_hdr)
            }

            Ok(())
        }
    }));

    let host = host_orig.clone();
    futs.push(rt.spawn({
        let client = client.clone();
        let name = "redirect call to non-raw domain";
        info!(&logger, "Starting subtest {}", name);

        async move {
            let res = client
                .post(format!("https://raw.{host}/api/v2/canister/CID/call"))
                .body("body")
                .send()
                .await?;

            if res.status() != reqwest::StatusCode::TEMPORARY_REDIRECT {
                bail!("{name} failed: {}", res.status())
            }

            let location_hdr = res.headers().get("Location").unwrap().to_str().unwrap();
            if location_hdr != format!("https://{host}/api/v2/canister/CID/call") {
                bail!("{name} failed: wrong location header: {}", location_hdr)
            }

            Ok(())
        }
    }));

    let host = host_orig;
    futs.push(rt.spawn({
        let client = client;
        let name = "redirect read_state to non-raw domain";
        info!(&logger, "Starting subtest {}", name);

        async move {
            let res = client
                .post(format!("https://raw.{host}/api/v2/canister/CID/read_state"))
                .body("body")
                .send()
                .await?;

            if res.status() != reqwest::StatusCode::TEMPORARY_REDIRECT {
                bail!("{name} failed: {}", res.status())
            }

            let location_hdr = res.headers().get("Location").unwrap().to_str().unwrap();
            if location_hdr != format!("https://{host}/api/v2/canister/CID/read_state") {
                bail!("{name} failed: wrong location header: {}", location_hdr)
            }

            Ok(())
        }
    }));

    rt.block_on(async move {
        let mut cnt_err = 0;
        info!(&logger, "Waiting for subtests");

        for fut in futs {
            match fut.await {
                Ok(Err(err)) => {
                    error!(logger, "test failed: {}", err);
                    cnt_err += 1;
                }
                Err(err) => {
                    error!(logger, "test panicked: {}", err);
                    cnt_err += 1;
                }
                _ => {}
            }
        }

        match cnt_err {
            0 => Ok(()),
            _ => bail!("failed with {cnt_err} errors"),
        }
    })
    .expect("test suite failed");
}

// this tests the HTTP endpoint of the boundary node (anything that goes to icx-proxy)
>>>>>>> 6cb282e8
pub fn http_endpoint_test(env: TestEnv) {
    let logger_orig = env.logger();

    let boundary_node = env
        .get_deployed_boundary_node(BOUNDARY_NODE_NAME)
        .unwrap()
        .get_snapshot()
        .unwrap();

    let rt = runtime();

    let asset_canister_orig = rt.block_on(env.deploy_asset_canister()).unwrap();

    let client_builder = ClientBuilder::new().redirect(Policy::none());
    let (client_builder, host_orig) = if let Some(playnet) = boundary_node.get_playnet() {
        (client_builder, playnet)
    } else {
        let host = "ic0.app";
        let bn_addr = SocketAddrV6::new(boundary_node.ipv6(), 443, 0, 0);
        let client_builder = client_builder.danger_accept_invalid_certs(true).resolve(
            &format!("{0}.{host}", asset_canister_orig.canister_id),
            bn_addr.into(),
        );
        (client_builder, host.to_string())
    };
    let client = client_builder.build().unwrap();

    let futs = FuturesUnordered::new();

    // fetching standard assets (html page)
    let host = host_orig.clone();
    let logger = logger_orig.clone();
    let asset_canister = asset_canister_orig.clone();
    futs.push(rt.spawn({
        let client = client.clone();
        let name = "get index.html with response verification";
        info!(&logger, "Starting subtest {}", name);

        async move {
            let hello_world = vec![72, 101, 108, 108, 111, 32, 87, 111, 114, 108, 100, 33];
            info!(&logger, "Uploading hello world response...");
            asset_canister
                .upload_asset(&UploadAssetRequest {
                    key: "/".to_string(),
                    content: hello_world.clone(),
                    content_type: "text/plain".to_string(),
                    content_encoding: "identity".to_string(),
                    sha_override: None,
                })
                .await?;

            let res = client
                .get(format!("https://{0}.{host}/", asset_canister.canister_id))
                .send()
                .await?;

            if res.status() != StatusCode::OK {
                bail!("{name} failed: {}", res.status())
            }

            let body = res.bytes().await?.to_vec();
            let body = String::from_utf8_lossy(&body);

            if !body.contains("Hello World!") {
                bail!("{name} failed: expected response but got {body}")
            }

            let hello_world_js = vec![
                99, 111, 110, 115, 111, 108, 101, 46, 108, 111, 103, 40, 34, 72, 101, 108, 108,
                111, 32, 87, 111, 114, 108, 100, 33, 34, 41,
            ];
            info!(&logger, "Uploading hello world JS response...");
            asset_canister
                .upload_asset(&UploadAssetRequest {
                    key: "/foo.js".to_string(),
                    content: hello_world_js.clone(),
                    content_type: "application/javascript".to_string(),
                    content_encoding: "identity".to_string(),
                    sha_override: None,
                })
                .await?;

            let res = client
                .get(format!(
                    "https://{0}.{host}/foo.js",
                    asset_canister.canister_id
                ))
                .send()
                .await?;

            if res.status() != StatusCode::OK {
                bail!("{name} failed: {}", res.status())
            }

            let body = res.bytes().await?.to_vec();
            let body = String::from_utf8_lossy(&body);

            if !body.contains(r#"console.log("Hello World!")"#) {
                bail!("{name} failed: expected response but got {body}")
            }

            Ok(())
        }
    }));

    // fetching assets from non-root path
    let host = host_orig.clone();
    let logger = logger_orig.clone();
    let asset_canister = asset_canister_orig.clone();
    futs.push(rt.spawn({
        let client = client.clone();
        let name = "get from non-root path";
        info!(&logger, "Starting subtest {}", name);

        async move {
            let a_b_c = vec![
                68, 111, 32, 114, 101, 32, 109, 105, 44, 32, 65, 32, 66, 32, 67, 44, 32, 49, 32,
                50, 32, 51,
            ];
            info!(&logger, "Uploading A B C response...");
            asset_canister
                .upload_asset(&UploadAssetRequest {
                    key: "/a/b/c".to_string(),
                    content: a_b_c.clone(),
                    content_type: "text/plain".to_string(),
                    content_encoding: "identity".to_string(),
                    sha_override: None,
                })
                .await?;

            let res = client
                .get(format!(
                    "https://{}.{host}/a/b/c",
                    asset_canister.canister_id
                ))
                .send()
                .await?;

            if res.status() != StatusCode::OK {
                bail!("{name} failed: {}", res.status())
            }

            let body = res.bytes().await?.to_vec();
            let body = String::from_utf8_lossy(&body);

            if !body.contains("Do re mi, A B C, 1 2 3") {
<<<<<<< HEAD
                bail!("{name} failed: expected response but got {body}")
=======
                bail!("{name} failed: expected icx-response but got {body}")
>>>>>>> 6cb282e8
            }

            Ok(())
        }
    }));

    let logger = logger_orig.clone();
    rt.block_on(async move {
        let mut cnt_err = 0;
        info!(&logger, "Waiting for subtests");

        for fut in futs {
            match fut.await {
                Ok(Err(err)) => {
                    error!(logger, "test failed: {}", err);
                    cnt_err += 1;
                }
                Err(err) => {
                    error!(logger, "test panicked: {}", err);
                    cnt_err += 1;
                }
                _ => {}
            }
        }

        match cnt_err {
            0 => Ok(()),
            _ => bail!("failed with {cnt_err} errors"),
        }
    })
    .expect("test suite failed");
}

pub fn ic_gateway_test(env: TestEnv) {
    let logger = env.logger();

    let boundary_node = env
        .get_deployed_boundary_node(BOUNDARY_NODE_NAME)
        .unwrap()
        .get_snapshot()
        .unwrap();

    let rt = runtime();

    let canister_id = rt
        .block_on(install_canister(
            env.clone(),
            logger.clone(),
            "rs/tests/test_canisters/http_counter/http_counter.wasm",
        ))
        .unwrap();

    let client_builder = ClientBuilder::new().redirect(Policy::none());
    let (client_builder, host_orig) = if let Some(playnet) = boundary_node.get_playnet() {
        (client_builder, playnet)
    } else {
        let host = "ic0.app";
        let bn_addr = SocketAddrV6::new(boundary_node.ipv6(), 443, 0, 0);
        let client_builder = client_builder
            .danger_accept_invalid_certs(true)
            .resolve(&format!("{canister_id}.{host}"), bn_addr.into())
            .resolve(&format!("{canister_id}.raw.{host}"), bn_addr.into());
        (client_builder, host.to_string())
    };
    let client = client_builder.build().unwrap();

    let futs = FuturesUnordered::new();

    let host = host_orig.clone();
    futs.push(rt.spawn({
        let client = client.clone();
        let name = "get sent to ic-gateway via /_/raw/";
        info!(&logger, "Starting subtest {}", name);

        async move {
            let res = client
                .get(format!("https://{canister_id}.{host}/_/raw/"))
                .send()
                .await?;

            if res.status() != StatusCode::INTERNAL_SERVER_ERROR {
                bail!("{name} failed: {}", res.status())
            }

            let body = res.bytes().await?.to_vec();
            let body = String::from_utf8_lossy(&body);

            if !body.contains("Response verification failed") {
                bail!("{name} failed: expected 'Response verification failed' but got {body}")
            }

            Ok(())
        }
    }));

    let host = host_orig;
    futs.push(rt.spawn({
        let client = client;
        let name = "get sent to ic-gateway via raw domain";
        info!(&logger, "Starting subtest {}", name);

        async move {
            let res = client
                .get(format!("https://{canister_id}.raw.{host}/"))
                .send()
                .await?;

            if res.status() != StatusCode::OK {
                bail!("{name} failed: {}", res.status())
            }

            let body = res.bytes().await?.to_vec();
            let body = String::from_utf8_lossy(&body);

            if !body.contains("Counter is 0") {
                bail!("{name} failed: expected response but got {body}")
            }

            Ok(())
        }
    }));

    rt.block_on(async move {
        let mut cnt_err = 0;
        info!(&logger, "Waiting for subtests");

        for fut in futs {
            match fut.await {
                Ok(Err(err)) => {
                    error!(logger, "test failed: {}", err);
                    cnt_err += 1;
                }
                Err(err) => {
                    error!(logger, "test panicked: {}", err);
                    cnt_err += 1;
                }
                _ => {}
            }
        }

        match cnt_err {
            0 => Ok(()),
            _ => bail!("failed with {cnt_err} errors"),
        }
    })
    .expect("test suite failed");
}

pub fn direct_to_replica_test(env: TestEnv) {
    let logger = env.logger();

    let boundary_node = env
        .get_deployed_boundary_node(BOUNDARY_NODE_NAME)
        .unwrap()
        .get_snapshot()
        .expect("failed to get BN snapshot");

    let client_builder = ClientBuilder::new().redirect(Policy::none());
    let (client_builder, host_orig) = if let Some(playnet) = boundary_node.get_playnet() {
        (client_builder, playnet)
    } else {
        let host = "ic0.app";
        let bn_addr = SocketAddrV6::new(boundary_node.ipv6(), 443, 0, 0);
        let client_builder = client_builder
            .danger_accept_invalid_certs(true)
            .resolve(host, bn_addr.into());
        (client_builder, host.to_string())
    };
    let client = client_builder.build().unwrap();

    let (install_url, effective_canister_id) =
        get_install_url(&env).expect("failed to get install url");

    let rt = Runtime::new().expect("failed to create tokio runtime");

    let futs = FuturesUnordered::new();

    let host = host_orig.clone();
    futs.push(rt.spawn({
        let client = client.clone();
        let name = "status from random node";
        info!(&logger, "Starting subtest {}", name);

        async move {
            let res = client
                .get(format!("https://{host}/api/v2/status"))
                .send()
                .await?;

            if res.status() != StatusCode::OK {
                bail!("{name} failed: {}", res.status())
            }

            #[derive(Deserialize)]
            struct Status {
                replica_health_status: String,
            }

            let body = res.bytes().await?;

            let Status {
                replica_health_status,
            } = serde_cbor::from_slice::<Status>(&body)?;

            if replica_health_status != "healthy" {
                bail!("{name} failed: status check failed: {replica_health_status}")
            }

            Ok(())
        }
    }));

    let host = host_orig.clone();
    futs.push(rt.spawn({
        let logger = logger.clone();
        let client = client.clone();
        let install_url = install_url.clone();
        let name = "query random node";
        info!(&logger, "Starting subtest {}", name);

        async move {
            info!(&logger, "creating management agent");
            let agent = assert_create_agent(install_url.as_str()).await;

            info!(&logger, "creating canister");
            let cid = create_canister(
                &agent,
                effective_canister_id,
                wat::parse_str(COUNTER_CANISTER_WAT).unwrap().as_slice(),
                None,
            )
            .await
            .map_err(|err| anyhow!(format!("failed to create canister: {}", err)))?;

            info!(&logger, "Waiting for canisters to finish installing...");
            ic_system_test_driver::retry_with_msg_async!(
                format!(
                    "agent of {} observes canister module {}",
                    install_url.to_string(),
                    cid.to_string()
                ),
                &logger,
                READY_WAIT_TIMEOUT,
                RETRY_BACKOFF,
                || async {
                    match agent_observes_canister_module(&agent, &cid).await {
                        true => Ok(()),
                        false => panic!("Canister module not available yet"),
                    }
                }
            )
            .await
            .unwrap();

            info!(&logger, "creating agent");
            let transport =
                ReqwestTransport::create_with_client(format!("https://{host}/"), client)?;

            let agent = Agent::builder().with_transport(transport).build()?;
            agent.fetch_root_key().await?;

            let out = agent.query(&cid, "read").call().await?;
            if !out.eq(&[0, 0, 0, 0]) {
                bail!(
                    "{name} failed: read failed with output {:?}, expected {:?}",
                    out,
                    &[0, 0, 0, 0],
                )
            }

            Ok(())
        }
    }));

    let host = host_orig;
    futs.push(rt.spawn({
        let logger = logger.clone();
        let client = client;
        let name = "update random node";
        info!(&logger, "Starting subtest {}", name);

        async move {
            info!(&logger, "creating management agent");
            let agent = assert_create_agent(install_url.as_str()).await;

            info!(&logger, "creating canister");
            let cid = create_canister(
                &agent,
                effective_canister_id,
                wat::parse_str(COUNTER_CANISTER_WAT).unwrap().as_slice(),
                None,
            )
            .await
            .map_err(|err| anyhow!(format!("failed to create canister: {}", err)))?;

            info!(&logger, "Waiting for canisters to finish installing...");
            ic_system_test_driver::retry_with_msg_async!(
                format!(
                    "agent of {} observes canister module {}",
                    install_url.to_string(),
                    cid.to_string()
                ),
                &logger,
                READY_WAIT_TIMEOUT,
                RETRY_BACKOFF,
                || async {
                    match agent_observes_canister_module(&agent, &cid).await {
                        true => Ok(()),
                        false => panic!("Canister module not available yet"),
                    }
                }
            )
            .await
            .unwrap();

            info!(&logger, "creating agent");
            let transport =
                ReqwestTransport::create_with_client(format!("https://{host}/"), client)?;

            let agent = Agent::builder().with_transport(transport).build()?;
            agent.fetch_root_key().await?;

            info!(&logger, "updating canister");
            agent.update(&cid, "write").call_and_wait().await?;

            info!(&logger, "querying canister");
            let out = agent.query(&cid, "read").call().await?;
            if !out.eq(&[1, 0, 0, 0]) {
                bail!(
                    "{name} failed: read failed with output {:?}, expected {:?}",
                    out,
                    &[1, 0, 0, 0],
                )
            }

            Ok(())
        }
    }));

    rt.block_on(async move {
        let mut cnt_err = 0;
        info!(&logger, "Waiting for subtests");

        for fut in futs {
            match fut.await {
                Ok(Err(err)) => {
                    error!(logger, "test failed: {}", err);
                    cnt_err += 1;
                }
                Err(err) => {
                    error!(logger, "test panicked: {}", err);
                    cnt_err += 1;
                }
                _ => {}
            }
        }

        match cnt_err {
            0 => Ok(()),
            _ => bail!("failed with {cnt_err} errors"),
        }
    })
    .expect("test suite failed");
}

pub fn direct_to_replica_options_test(env: TestEnv) {
    let logger = env.logger();

    let boundary_node = env
        .get_deployed_boundary_node(BOUNDARY_NODE_NAME)
        .unwrap()
        .get_snapshot()
        .expect("failed to get BN snapshot");

    let client_builder = ClientBuilder::new().redirect(Policy::none());
    let (client_builder, host_orig) = if let Some(playnet) = boundary_node.get_playnet() {
        (client_builder, playnet)
    } else {
        let host = "ic0.app";
        let bn_addr = SocketAddrV6::new(boundary_node.ipv6(), 443, 0, 0);
        let client_builder = client_builder
            .danger_accept_invalid_certs(true)
            .resolve(host, bn_addr.into());
        (client_builder, host.to_string())
    };
    let client = client_builder.build().unwrap();

    let (install_url, effective_canister_id) =
        get_install_url(&env).expect("failed to get install url");

    let rt = Runtime::new().expect("failed to create tokio runtime");

    let cid = rt
        .block_on(async {
            info!(&logger, "creating management agent");
            let agent = assert_create_agent(install_url.as_str()).await;

            info!(&logger, "creating canister");
            let cid = create_canister(
                &agent,
                effective_canister_id,
                wat::parse_str(COUNTER_CANISTER_WAT).unwrap().as_slice(),
                None,
            )
            .await
            .map_err(|err| anyhow!(format!("failed to create canister: {}", err)))?;

            info!(&logger, "Waiting for canisters to finish installing...");
            ic_system_test_driver::retry_with_msg_async!(
                format!(
                    "agent of {} observes canister module {}",
                    install_url.to_string(),
                    cid.to_string()
                ),
                &logger,
                READY_WAIT_TIMEOUT,
                RETRY_BACKOFF,
                || async {
                    match agent_observes_canister_module(&agent, &cid).await {
                        true => Ok(()),
                        false => panic!("Canister module not available yet"),
                    }
                }
            )
            .await
            .unwrap();

            let out: Result<Principal, Error> = Ok(cid);
            out
        })
        .expect("failed to initialize test");

    let futs = FuturesUnordered::new();

    struct TestCase {
        name: String,
        path: String,
        method: Method,
        expect: StatusCode,
        allowed_methods: String,
    }

    let test_cases = [
        TestCase {
            name: "status OPTIONS".into(),
            method: Method::GET,
            expect: StatusCode::OK,
            path: "/api/v2/status".into(),
            allowed_methods: "HEAD, GET".into(),
        },
        TestCase {
            name: "query OPTIONS".into(),
            method: Method::POST,
            expect: StatusCode::BAD_REQUEST,
            path: format!("/api/v2/canister/{cid}/query"),
            allowed_methods: "POST".into(),
        },
        TestCase {
            name: "call OPTIONS".into(),
            method: Method::POST,
            expect: StatusCode::BAD_REQUEST,
            path: format!("/api/v2/canister/{cid}/call"),
            allowed_methods: "POST".into(),
        },
        TestCase {
            name: "read_status OPTIONS".into(),
            method: Method::POST,
            expect: StatusCode::BAD_REQUEST,
            path: format!("/api/v2/canister/{cid}/read_state"),
            allowed_methods: "POST".into(),
        },
    ];

    for tc in test_cases {
        let client = client.clone();
        let logger = logger.clone();

        let TestCase {
            name,
            method,
            expect,
            path,
            allowed_methods,
        } = tc;

        let host = host_orig.clone();
        futs.push(rt.spawn(async move {
            info!(&logger, "Starting subtest {}", name);

            let mut url = reqwest::Url::parse(&format!("https://{host}"))?;
            url.set_path(&path);
            let req = reqwest::Request::new(Method::OPTIONS, url);
            let res = client.execute(req).await?;

            // Both 200 and 204 are valid OPTIONS codes
            if ![StatusCode::NO_CONTENT, StatusCode::OK].contains(&res.status())  {
                bail!("{name} failed: {}", res.status())
            }

            // Normalize & sort header values so that they can be compared regardless of their order
            fn normalize(hdr: &str) -> String {
                let mut hdr = hdr.split(',').map(|x| x.trim().to_ascii_lowercase()).collect::<Vec<_>>();
                hdr.sort();
                hdr.join(",")
            }

            // Check pre-flight CORS headers
            for (k, v) in [
                ("Access-Control-Allow-Origin", "*"),
                ("Access-Control-Allow-Methods", &allowed_methods),
                ("Access-Control-Allow-Headers", "DNT,User-Agent,X-Requested-With,If-None-Match,If-Modified-Since,Cache-Control,Content-Type,Range,Cookie,X-Ic-Canister-Id"),
                ("Access-Control-Max-Age", "600"),
            ] {
                let hdr = res
                    .headers()
                    .get(k)
                    .ok_or_else(|| anyhow!("missing {k} header"))?.to_str()?;

                let hdr = normalize(hdr);
                let expect = normalize(v);

                if hdr != expect {
                    bail!("wrong {k} header: {hdr} expected {expect}")
                }
            }

            // Check non-pre-flight CORS headers
            let mut url = reqwest::Url::parse(&format!("https://{host}"))?;
            url.set_path(&path);
            let req = reqwest::Request::new(method, url);
            let res = client.execute(req).await?;

            if res.status() != expect {
                bail!("{name} failed: expected {expect}, got {}", res.status())
            }

            for (k, v) in [
                ("Access-Control-Allow-Origin", "*"),
                ("Access-Control-Expose-Headers", "Accept-Ranges,Content-Length,Content-Range,X-Request-Id,X-Ic-Canister-Id"),
            ] {
                let hdr = res
                    .headers()
                    .get(k)
                    .ok_or_else(|| anyhow!("missing {k} header"))?.to_str()?;

                let hdr = normalize(hdr);
                let expect = normalize(v);

                if hdr != expect {
                    bail!("wrong {k} header: {hdr} expected {expect}")
                }
            }

            Ok(())
        }));
    }

    rt.block_on(async move {
        let mut cnt_err = 0;
        info!(&logger, "Waiting for subtests");

        for fut in futs {
            match fut.await {
                Ok(Err(err)) => {
                    error!(logger, "test failed: {}", err);
                    cnt_err += 1;
                }
                Err(err) => {
                    error!(logger, "test panicked: {}", err);
                    cnt_err += 1;
                }
                _ => {}
            }
        }

        match cnt_err {
            0 => Ok(()),
            _ => bail!("failed with {cnt_err} errors"),
        }
    })
    .expect("test suite failed");
}

pub fn direct_to_replica_rosetta_test(env: TestEnv) {
    let logger = env.logger();

    let boundary_node = env
        .get_deployed_boundary_node(BOUNDARY_NODE_NAME)
        .unwrap()
        .get_snapshot()
        .expect("failed to get BN snapshot");

    let bn_addr = SocketAddrV6::new(boundary_node.ipv6(), 443, 0, 0);

    let client = ClientBuilder::new()
        .danger_accept_invalid_certs(true)
        .redirect(Policy::none())
        .resolve("rosetta.dfinity.network", bn_addr.into())
        .build()
        .expect("failed to build http client");

    let (install_url, effective_canister_id) =
        get_install_url(&env).expect("failed to get install url");

    let rt = Runtime::new().expect("failed to create tokio runtime");

    let futs = FuturesUnordered::new();

    futs.push(rt.spawn({
        let client = client.clone();
        let name = "rosetta: status from random node";
        info!(&logger, "Starting subtest {}", name);

        async move {
            let res = client
                .get("https://rosetta.dfinity.network/api/v2/status")
                .send()
                .await?;

            if res.status() != StatusCode::OK {
                bail!("{name} failed: {}", res.status())
            }

            #[derive(Deserialize)]
            struct Status {
                replica_health_status: String,
            }

            let body = res.bytes().await?;

            let Status {
                replica_health_status,
            } = serde_cbor::from_slice::<Status>(&body)?;

            if replica_health_status != "healthy" {
                bail!("{name} failed: status check failed: {replica_health_status}")
            }

            Ok(())
        }
    }));

    futs.push(rt.spawn({
        let logger = logger.clone();
        let client = client.clone();
        let install_url = install_url.clone();
        let name = "rosetta: query random node";
        info!(&logger, "Starting subtest {}", name);

        async move {
            info!(&logger, "creating management agent");
            let agent = assert_create_agent(install_url.as_str()).await;

            info!(&logger, "creating canister");
            let cid = create_canister(
                &agent,
                effective_canister_id,
                wat::parse_str(COUNTER_CANISTER_WAT).unwrap().as_slice(),
                None,
            )
            .await
            .map_err(|err| anyhow!(format!("failed to create canister: {}", err)))?;

            info!(&logger, "Waiting for canisters to finish installing...");
            ic_system_test_driver::retry_with_msg_async!(
                format!(
                    "agent of {} observes canister module {}",
                    install_url.to_string(),
                    cid.to_string()
                ),
                &logger,
                READY_WAIT_TIMEOUT,
                RETRY_BACKOFF,
                || async {
                    match agent_observes_canister_module(&agent, &cid).await {
                        true => Ok(()),
                        false => panic!("Canister module not available yet"),
                    }
                }
            )
            .await
            .unwrap();

            info!(&logger, "creating agent");
            let transport =
                ReqwestTransport::create_with_client("https://rosetta.dfinity.network/", client)?;

            let agent = Agent::builder().with_transport(transport).build()?;
            agent.fetch_root_key().await?;

            info!(&logger, "querying canister");
            let out = agent.query(&cid, "read").call().await?;
            if !out.eq(&[0, 0, 0, 0]) {
                bail!(
                    "{name} failed: read failed with output {:?}, expected {:?}",
                    out,
                    &[0, 0, 0, 0],
                )
            }

            Ok(())
        }
    }));

    futs.push(rt.spawn({
        let logger = logger.clone();
        let client = client;
        let name = "rosetta: update random node";
        info!(&logger, "Starting subtest {}", name);

        async move {
            info!(&logger, "creating management agent");
            let agent = assert_create_agent(install_url.as_str()).await;

            info!(&logger, "creating canister");
            let cid = create_canister(
                &agent,
                effective_canister_id,
                wat::parse_str(COUNTER_CANISTER_WAT).unwrap().as_slice(),
                None,
            )
            .await
            .map_err(|err| anyhow!(format!("failed to create canister: {}", err)))?;

            info!(&logger, "Waiting for canisters to finish installing...");
            ic_system_test_driver::retry_with_msg_async!(
                format!(
                    "agent of {} observes canister module {}",
                    install_url.to_string(),
                    cid.to_string()
                ),
                &logger,
                READY_WAIT_TIMEOUT,
                RETRY_BACKOFF,
                || async {
                    match agent_observes_canister_module(&agent, &cid).await {
                        true => Ok(()),
                        false => panic!("Canister module not available yet"),
                    }
                }
            )
            .await
            .unwrap();

            info!(&logger, "creating agent");
            let transport =
                ReqwestTransport::create_with_client("https://rosetta.dfinity.network/", client)?;

            let agent = Agent::builder().with_transport(transport).build()?;
            agent.fetch_root_key().await?;

            info!(&logger, "updating canister");
            agent.update(&cid, "write").call_and_wait().await?;

            info!(&logger, "querying canister");
            let out = agent.query(&cid, "read").call().await?;
            if !out.eq(&[1, 0, 0, 0]) {
                bail!(
                    "{name} failed: read failed with output {:?}, expected {:?}",
                    out,
                    &[1, 0, 0, 0],
                )
            }

            Ok(())
        }
    }));

    rt.block_on(async move {
        let mut cnt_err = 0;
        info!(&logger, "Waiting for subtests");

        for fut in futs {
            match fut.await {
                Ok(Err(err)) => {
                    error!(logger, "test failed: {}", err);
                    cnt_err += 1;
                }
                Err(err) => {
                    error!(logger, "test panicked: {}", err);
                    cnt_err += 1;
                }
                _ => {}
            }
        }

        match cnt_err {
            0 => Ok(()),
            _ => bail!("failed with {cnt_err} errors"),
        }
    })
    .expect("test suite failed");
}

pub fn seo_test(env: TestEnv) {
    let logger_orig = env.logger();

    let boundary_node = env
        .get_deployed_boundary_node(BOUNDARY_NODE_NAME)
        .unwrap()
        .get_snapshot()
        .unwrap();

    let rt = runtime();

    // create an asset canister for the test
    let asset_canister_orig = rt.block_on(env.deploy_asset_canister()).unwrap();

    let client_builder = ClientBuilder::new().redirect(Policy::none());
    let (client_builder, host_orig) = if let Some(playnet) = boundary_node.get_playnet() {
        (client_builder, playnet)
    } else {
        let host = "ic0.app";
        let bn_addr = SocketAddrV6::new(boundary_node.ipv6(), 443, 0, 0);
        let client_builder = client_builder.danger_accept_invalid_certs(true).resolve(
            &format!("{0}.{host}", asset_canister_orig.canister_id),
            bn_addr.into(),
        );
        (client_builder, host.to_string())
    };
    let client = client_builder.build().unwrap();

    let futs = FuturesUnordered::new();

    let host = host_orig;
    let logger = logger_orig.clone();
    let asset_canister = asset_canister_orig.clone();

    futs.push(rt.spawn({
        let name = "get sent to ic-gateway if you're a bot";
        info!(&logger, "Starting subtest {}", name);

        async move {
            let hello_world = vec![72, 101, 108, 108, 111, 32, 87, 111, 114, 108, 100, 33];
            info!(&logger, "Uploading hello world response...");
            asset_canister
                .upload_asset(&UploadAssetRequest {
                    key: "/".to_string(),
                    content: hello_world.clone(),
                    content_type: "text/plain".to_string(),
                    content_encoding: "identity".to_string(),
                    sha_override: None,
                })
                .await?;

            let res = client
                .get(format!("https://{0}.{host}/", asset_canister.canister_id))
                .header(
                    "User-Agent",
                    "Mozilla/5.0 (compatible; Googlebot/2.1; +http://www.google.com/bot.html)",
                )
                .send()
                .await?;

            if res.status() != StatusCode::OK {
                bail!("{name} failed: {}", res.status())
            }

            let body = res.bytes().await?.to_vec();
            let body = String::from_utf8_lossy(&body);

            if !body.contains("Hello World!") {
                bail!("{name} failed: expected response but got {body}")
            }

            Ok(())
        }
    }));

    rt.block_on(async move {
        let mut cnt_err = 0;
        info!(&logger_orig, "Waiting for subtests");

        for fut in futs {
            match fut.await {
                Ok(Err(err)) => {
                    error!(logger_orig, "test failed: {}", err);
                    cnt_err += 1;
                }
                Err(err) => {
                    error!(logger_orig, "test panicked: {}", err);
                    cnt_err += 1;
                }
                _ => {}
            }
        }

        match cnt_err {
            0 => Ok(()),
            _ => bail!("failed with {cnt_err} errors"),
        }
    })
    .expect("test suite failed");
}

/* tag::catalog[]
Title:: Boundary nodes reboot test

Goal:: Reboot a boundary node

Runbook:
Start a boundary node and reboot it.

Success:: The boundary node reboots and continues to answer requests.

Coverage:: boundary nodes survive reboots

end::catalog[] */

pub fn reboot_test(env: TestEnv) {
    let logger = env.logger();

    let boundary_node = env
        .get_deployed_boundary_node(BOUNDARY_NODE_NAME)
        .unwrap()
        .get_snapshot()
        .unwrap();

    info!(&logger, "Rebooting the boundary node VM.");
    boundary_node.vm().reboot();

    info!(
        &logger,
        "Waiting for the boundary node to get an IPv4 address."
    );
    info!(
        &logger,
        "Boundary node {BOUNDARY_NODE_NAME} has IPv4 {:?}",
        boundary_node.block_on_ipv4().unwrap()
    );

    info!(&logger, "Checking BN health");
    boundary_node
        .await_status_is_healthy()
        .expect("Boundary node did not come up healthy.");
}

/* tag::catalog[]
Title:: Handle incoming canister calls by the boundary node.

Goal:: Verify that ic-boundary service of the boundary node routes canister requests (query/call/read_state) on different subnets correctly.

Runbook:
. Setup:
    . Subnets(>=2) with node/s(>=1) on each subnet.
    . A single boundary node.
. Install three counter canisters on each subnet.
. Set unique counter values on each canister via update (`write`) calls. All calls are executed via boundary node agent.
. Verify an OK execution status of each update call via read_state call.
. Retrieve counter values from each canister via query (`read`) call.
. Assert that retrieved values match the expected ones.

end::catalog[] */

pub fn canister_routing_test(env: TestEnv) {
    let log = env.logger();
    let topology = env.topology_snapshot();
    let canisters_per_subnet = 3;
    let subnets = topology.subnets().count() as u32;
    assert!(subnets >= 2);
    // These values will be set via update `write` call. Each counter value is chosen to be unique.
    let canister_values: Vec<u32> = (0..canisters_per_subnet * subnets).collect();
    info!(
        log,
        "Installing {canisters_per_subnet} canisters on each of the {subnets} subnets ...",
    );
    let canister_ids: Vec<Principal> = block_on(async {
        install_canisters(
            topology,
            wat::parse_str(COUNTER_CANISTER_WAT).unwrap().as_slice(),
            canisters_per_subnet,
        )
        .await
    });
    info!(
        log,
        "All {} canisters ({canisters_per_subnet} per subnet) were successfully installed",
        canister_ids.len()
    );
    // As creating an agent requires a status call, the status endpoint is implicitly tested.
    let bn_agent = {
        let boundary_node = env
            .get_deployed_boundary_node(BOUNDARY_NODE_NAME)
            .unwrap()
            .get_snapshot()
            .unwrap();
        boundary_node.build_default_agent()
    };
    info!(
        log,
        "Incrementing counters on canisters via BN agent update calls ..."
    );
    block_on(set_counters_on_counter_canisters(
        &log,
        bn_agent.clone(),
        canister_ids.clone(),
        canister_values.clone(),
        CANISTER_RETRY_BACKOFF,
        CANISTER_RETRY_TIMEOUT,
    ));
    info!(
        log,
        "Asserting expected counters on canisters via BN agent query calls ... "
    );
    let counters = block_on(read_counters_on_counter_canisters(
        &log,
        bn_agent,
        canister_ids,
        CANISTER_RETRY_BACKOFF,
        CANISTER_RETRY_TIMEOUT,
    ));
    assert_eq!(counters, canister_values);
}

pub fn read_state_via_subnet_path_test(env: TestEnv) {
    let log = env.logger();
    let bn_agent = {
        let boundary_node = env
            .get_deployed_boundary_node(BOUNDARY_NODE_NAME)
            .unwrap()
            .get_snapshot()
            .unwrap();
        boundary_node.build_default_agent()
    };
    let subnet_id: Principal = env
        .topology_snapshot()
        .subnets()
        .next()
        .expect("no subnets found")
        .subnet_id
        .get()
        .0;
    let metrics = block_on(bn_agent.read_state_subnet_metrics(subnet_id))
        .expect("Call to read_state via /api/v2/subnet/{subnet_id}/read_state failed.");
    info!(log, "subnet metrics are {:?}", metrics);
}<|MERGE_RESOLUTION|>--- conflicted
+++ resolved
@@ -1621,166 +1621,7 @@
     .expect("test suite failed");
 }
 
-<<<<<<< HEAD
 // this tests the HTTP endpoint of the boundary node
-=======
-pub fn redirect_to_non_raw_test(env: TestEnv) {
-    let logger = env.logger();
-
-    let boundary_node = env
-        .get_deployed_boundary_node(BOUNDARY_NODE_NAME)
-        .unwrap()
-        .get_snapshot()
-        .unwrap();
-
-    let client_builder = reqwest::ClientBuilder::new().redirect(reqwest::redirect::Policy::none());
-    let (client_builder, host_orig) = if let Some(playnet) = boundary_node.get_playnet() {
-        (client_builder, playnet)
-    } else {
-        let host = "ic0.app";
-        let bn_addr = SocketAddrV6::new(boundary_node.ipv6(), 443, 0, 0);
-        let client_builder = client_builder
-            .danger_accept_invalid_certs(true)
-            .resolve(&format!("raw.{host}"), bn_addr.into());
-        (client_builder, host.to_string())
-    };
-    let client = client_builder.build().unwrap();
-
-    let rt = tokio::runtime::Runtime::new().expect("Could not create tokio runtime.");
-
-    let futs = FuturesUnordered::new();
-
-    let host = host_orig.clone();
-    futs.push(rt.spawn({
-        let client = client.clone();
-        let name = "redirect status to non-raw domain";
-        info!(&logger, "Starting subtest {}", name);
-
-        async move {
-            let res = client
-                .get(format!("https://raw.{host}/api/v2/status"))
-                .send()
-                .await?;
-
-            if res.status() != reqwest::StatusCode::TEMPORARY_REDIRECT {
-                bail!("{name} failed: {}", res.status())
-            }
-
-            let location_hdr = res.headers().get("Location").unwrap().to_str().unwrap();
-            if location_hdr != format!("https://{host}/api/v2/status") {
-                bail!("{name} failed: wrong location header: {}", location_hdr)
-            }
-
-            Ok(())
-        }
-    }));
-
-    let host = host_orig.clone();
-    futs.push(rt.spawn({
-        let client = client.clone();
-        let name = "redirect query to non-raw domain";
-        info!(&logger, "Starting subtest {}", name);
-
-        async move {
-            let res = client
-                .post(format!("https://raw.{host}/api/v2/canister/CID/query"))
-                .body("body")
-                .send()
-                .await?;
-
-            if res.status() != reqwest::StatusCode::TEMPORARY_REDIRECT {
-                bail!("{name} failed: {}", res.status())
-            }
-
-            let location_hdr = res.headers().get("Location").unwrap().to_str().unwrap();
-            if location_hdr != format!("https://{host}/api/v2/canister/CID/query") {
-                bail!("{name} failed: wrong location header: {}", location_hdr)
-            }
-
-            Ok(())
-        }
-    }));
-
-    let host = host_orig.clone();
-    futs.push(rt.spawn({
-        let client = client.clone();
-        let name = "redirect call to non-raw domain";
-        info!(&logger, "Starting subtest {}", name);
-
-        async move {
-            let res = client
-                .post(format!("https://raw.{host}/api/v2/canister/CID/call"))
-                .body("body")
-                .send()
-                .await?;
-
-            if res.status() != reqwest::StatusCode::TEMPORARY_REDIRECT {
-                bail!("{name} failed: {}", res.status())
-            }
-
-            let location_hdr = res.headers().get("Location").unwrap().to_str().unwrap();
-            if location_hdr != format!("https://{host}/api/v2/canister/CID/call") {
-                bail!("{name} failed: wrong location header: {}", location_hdr)
-            }
-
-            Ok(())
-        }
-    }));
-
-    let host = host_orig;
-    futs.push(rt.spawn({
-        let client = client;
-        let name = "redirect read_state to non-raw domain";
-        info!(&logger, "Starting subtest {}", name);
-
-        async move {
-            let res = client
-                .post(format!("https://raw.{host}/api/v2/canister/CID/read_state"))
-                .body("body")
-                .send()
-                .await?;
-
-            if res.status() != reqwest::StatusCode::TEMPORARY_REDIRECT {
-                bail!("{name} failed: {}", res.status())
-            }
-
-            let location_hdr = res.headers().get("Location").unwrap().to_str().unwrap();
-            if location_hdr != format!("https://{host}/api/v2/canister/CID/read_state") {
-                bail!("{name} failed: wrong location header: {}", location_hdr)
-            }
-
-            Ok(())
-        }
-    }));
-
-    rt.block_on(async move {
-        let mut cnt_err = 0;
-        info!(&logger, "Waiting for subtests");
-
-        for fut in futs {
-            match fut.await {
-                Ok(Err(err)) => {
-                    error!(logger, "test failed: {}", err);
-                    cnt_err += 1;
-                }
-                Err(err) => {
-                    error!(logger, "test panicked: {}", err);
-                    cnt_err += 1;
-                }
-                _ => {}
-            }
-        }
-
-        match cnt_err {
-            0 => Ok(()),
-            _ => bail!("failed with {cnt_err} errors"),
-        }
-    })
-    .expect("test suite failed");
-}
-
-// this tests the HTTP endpoint of the boundary node (anything that goes to icx-proxy)
->>>>>>> 6cb282e8
 pub fn http_endpoint_test(env: TestEnv) {
     let logger_orig = env.logger();
 
@@ -1927,11 +1768,7 @@
             let body = String::from_utf8_lossy(&body);
 
             if !body.contains("Do re mi, A B C, 1 2 3") {
-<<<<<<< HEAD
                 bail!("{name} failed: expected response but got {body}")
-=======
-                bail!("{name} failed: expected icx-response but got {body}")
->>>>>>> 6cb282e8
             }
 
             Ok(())
