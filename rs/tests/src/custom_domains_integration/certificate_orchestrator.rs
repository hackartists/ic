--- conflicted
+++ resolved
@@ -15,28 +15,14 @@
 
 end::catalog[] */
 
-<<<<<<< HEAD
-use crate::{
-    custom_domains_integration::setup::{
-        access_domain, create_bn_http_client, get_registration_status, get_service_errors,
-        remove_dns_records, remove_registration, setup_asset_canister, setup_dns_records,
-        submit_registration_request, update_dns_records, update_registration, GetRequestState,
-        RegistrationRequestState, RemoveRequestState, UpdateRequestState, BOUNDARY_NODE_VM_ID,
-    },
-    driver::boundary_node::BoundaryNodeVm,
-    driver::test_env::TestEnv,
-    util::block_on,
-=======
 use crate::custom_domains_integration::setup::{
-    access_domain, create_bn_http_client, get_certificate_syncer_state, get_registration_status,
-    get_service_errors, remove_dns_records, remove_registration, setup_asset_canister,
-    setup_dns_records, submit_registration_request, update_dns_records, update_registration,
-    GetRequestState, RegistrationRequestState, RemoveRequestState, UpdateRequestState,
-    BOUNDARY_NODE_VM_ID,
+    access_domain, create_bn_http_client, get_registration_status, get_service_errors,
+    remove_dns_records, remove_registration, setup_asset_canister, setup_dns_records,
+    submit_registration_request, update_dns_records, update_registration, GetRequestState,
+    RegistrationRequestState, RemoveRequestState, UpdateRequestState, BOUNDARY_NODE_VM_ID,
 };
 use ic_system_test_driver::{
     driver::boundary_node::BoundaryNodeVm, driver::test_env::TestEnv, util::block_on,
->>>>>>> 6cb282e8
 };
 
 use slog::info;
