--- conflicted
+++ resolved
@@ -1,10 +1,7 @@
-<<<<<<< HEAD
-=======
 use crate::{
     CheckpointError, CheckpointMetrics, HasDowngrade, PageMapType, TipRequest,
     CRITICAL_ERROR_CHECKPOINT_SOFT_INVARIANT_BROKEN, NUMBER_OF_CHECKPOINT_THREADS,
 };
->>>>>>> 20321d10
 use crossbeam_channel::{unbounded, Sender};
 use ic_base_types::{subnet_id_try_from_protobuf, CanisterId, SnapshotId};
 use ic_config::flag_status::FlagStatus;
@@ -491,12 +488,9 @@
         canister_state_bits.canister_log,
         canister_state_bits.wasm_memory_limit,
         canister_state_bits.next_snapshot_id,
-<<<<<<< HEAD
-        canister_state_bits.on_low_wasm_memory_hook_status,
-=======
         canister_state_bits.snapshots_memory_usage,
         metrics,
->>>>>>> 20321d10
+        canister_state_bits.on_low_wasm_memory_hook_status,
     );
 
     let canister_state = CanisterState {
