[Unit]
Description=IC Boundary Reverse Proxy
After=network-online.target
Wants=network-online.target
After=setup-ic-boundary.service
BindsTo=setup-ic-boundary.service

[Service]
LogRateLimitIntervalSec=1ms
LogRateLimitBurst=1000
User=root
Group=root
Restart=always
EnvironmentFile=/run/ic-node/etc/default/ic-boundary
ExecStart=/bin/bash -c ' \
    /opt/ic/bin/ic-boundary \
        --local-store-path /var/opt/registry/store \
        --nns-pub-key-pem /run/ic-node/etc/default/nns_public_key.pem \
        --nns-urls "${NNS_URL}" \
        --http-port 9000 \
        --metrics-addr "[::]:9324" \
        --log-stdout \
        --log-failed-requests-only \
        --nftables-system-replicas-path /run/ic-node/etc/nftables/system_replicas.ruleset \
<<<<<<< HEAD
=======
        --geoip-db /run/ic-node/etc/ic-boundary/GeoLite2-Country.mmdb \
        --disable-latency-routing \
        ${MAX_CONCURRENCY:+ --max-concurrency "${MAX_CONCURRENCY}"} \
        ${SHED_EWMA_PARAM:+ --shed-ewma-param "${SHED_EWMA_PARAM}"} \
>>>>>>> 4c75016a
        ${RPS_LIMIT_SUBNET:+ --rate-limit-per-second-per-subnet "${RPS_LIMIT_SUBNET}"} \
        ${CACHE_SIZE:+ --cache-size-bytes "${CACHE_SIZE}"} \
        ${CACHE_ITEM_MAX_SIZE:+ --cache-max-item-size-bytes "${CACHE_ITEM_MAX_SIZE}"} \
        ${CACHE_TTL:+ --cache-ttl-seconds "${CACHE_TTL}"} \
'

[Install]
WantedBy=multi-user.target<|MERGE_RESOLUTION|>--- conflicted
+++ resolved
@@ -22,13 +22,7 @@
         --log-stdout \
         --log-failed-requests-only \
         --nftables-system-replicas-path /run/ic-node/etc/nftables/system_replicas.ruleset \
-<<<<<<< HEAD
-=======
-        --geoip-db /run/ic-node/etc/ic-boundary/GeoLite2-Country.mmdb \
         --disable-latency-routing \
-        ${MAX_CONCURRENCY:+ --max-concurrency "${MAX_CONCURRENCY}"} \
-        ${SHED_EWMA_PARAM:+ --shed-ewma-param "${SHED_EWMA_PARAM}"} \
->>>>>>> 4c75016a
         ${RPS_LIMIT_SUBNET:+ --rate-limit-per-second-per-subnet "${RPS_LIMIT_SUBNET}"} \
         ${CACHE_SIZE:+ --cache-size-bytes "${CACHE_SIZE}"} \
         ${CACHE_ITEM_MAX_SIZE:+ --cache-max-item-size-bytes "${CACHE_ITEM_MAX_SIZE}"} \
