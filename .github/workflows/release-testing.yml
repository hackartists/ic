name: Release Testing
on:
  push:
    branches:
      - 'hotfix-*-rc--*'
      - 'rc--*'
  workflow_dispatch:
env:
  CI_COMMIT_SHA: ${{ github.sha }}
  CI_COMMIT_REF_PROTECTED: ${{ github.ref_protected }}
  CI_JOB_NAME: ${{ github.job }}
  CI_JOB_ID: ${{ github.job }} # github does not expose this variable https://github.com/orgs/community/discussions/8945
  CI_JOB_URL: "${{ github.server_url }}/${{ github.repository }}/actions/runs/${{ github.run_id }}"
  CI_PIPELINE_SOURCE: ${{ github.event_name }}
  CI_PROJECT_DIR: ${{ github.workspace }}
  CI_MERGE_REQUEST_TARGET_BRANCH_NAME: ${{ github.event.pull_request.base.ref }}
  ROOT_PIPELINE_ID: ${{ github.run_id }}
  BAZEL_STARTUP_ARGS: "--output_base=/var/tmp/bazel-output/"
  RUSTFLAGS: "--remap-path-prefix=${CI_PROJECT_DIR}=/ic"
  AWS_SHARED_CREDENTIALS_CONTENT: ${{ secrets.AWS_SHARED_CREDENTIALS_FILE }}
  DOCKER_HUB_USER: ${{ secrets.DOCKER_HUB_USER }}
  DOCKER_HUB_PASSWORD_RO: ${{ secrets.DOCKER_HUB_PASSWORD_RO }}
  BUILDEVENT_APIKEY: ${{ secrets.HONEYCOMB_API_TOKEN }}
  BUILDEVENT_DATASET: "github-ci-dfinity"
jobs:
  bazel-system-test-nightly:
    name: Bazel System Test Nightly
    runs-on:
      group: dind-large
    container:
      image: ghcr.io/dfinity/ic-build@sha256:b7d870287df55b9972ed285fe1a9792cb81243523400d83d491f3ee149e8d47c
    timeout-minutes: 180 # 3 hours
    steps:
      - name: Checkout
        uses: actions/checkout@v4
      - name: Before script
        id: before-script
        shell: bash
        run: ./gitlab-ci/src/ci-scripts/before-script.sh
      - name: Run Bazel System Test Nightly
        id: bazel-test-all
        uses: ./.github/actions/bazel-test-all/
        with:
          BAZEL_COMMAND: "test"
          BAZEL_TARGETS: "//rs/tests/..."
          BAZEL_CI_CONFIG: "--config=ci --repository_cache=/cache/bazel"
          BAZEL_EXTRA_ARGS: "--keep_going --test_tag_filters=system_test_nightly --deleted_packages=gitlab-ci/src/gitlab_config"
          HONEYCOMB_API_TOKEN: ${{ secrets.HONEYCOMB_API_TOKEN }}
  bazel-system-test-staging:
    name: Bazel System Test Staging
    continue-on-error: True
    runs-on:
      group: dind-large
    container:
      image: ghcr.io/dfinity/ic-build@sha256:b7d870287df55b9972ed285fe1a9792cb81243523400d83d491f3ee149e8d47c
    timeout-minutes: 180 # 3 hours
    steps:
      - name: Checkout
        uses: actions/checkout@v4
      - name: Before script
        id: before-script
        shell: bash
        run: ./gitlab-ci/src/ci-scripts/before-script.sh
      - name: Run Bazel System Test Staging
        id: bazel-test-all
        uses: ./.github/actions/bazel-test-all/
        with:
          BAZEL_COMMAND: "test"
          BAZEL_TARGETS: "//rs/tests/..."
          BAZEL_CI_CONFIG: "--config=ci --repository_cache=/cache/bazel"
          BAZEL_EXTRA_ARGS: "--keep_going --test_tag_filters=system_test_staging --deleted_packages=gitlab-ci/src/gitlab_config"
          HONEYCOMB_API_TOKEN: ${{ secrets.HONEYCOMB_API_TOKEN }}
  bazel-system-test-hotfix:
    name: Bazel System Test Hotfix
    runs-on:
      group: dind-large
    container:
<<<<<<< HEAD
      image: ghcr.io/dfinity/ic-build@sha256:5bd0f059ad6e21966e9c644516b6ecd52d5ed44f1b18a76b91b59740a9d639a2
=======
      image: ghcr.io/dfinity/ic-build@sha256:b7d870287df55b9972ed285fe1a9792cb81243523400d83d491f3ee149e8d47c
    if: ${{ vars.RUN_CI == 'true' }}
>>>>>>> c21436bf
    timeout-minutes: 90
    steps:
      - name: Checkout
        uses: actions/checkout@v4
      - name: Before script
        id: before-script
        shell: bash
        run: ./gitlab-ci/src/ci-scripts/before-script.sh
      - name: Run Bazel Test All
        id: bazel-test-all
        uses: ./.github/actions/bazel-test-all/
        with:
          BAZEL_COMMAND: "test"
          BAZEL_TARGETS: "//rs/tests/..."
          BAZEL_CI_CONFIG: "--config=ci --repository_cache=/cache/bazel"
          BAZEL_EXTRA_ARGS_RULES: "--test_tag_filters=system_test_hotfix --deleted_packages=gitlab-ci/src/gitlab_config"
          HONEYCOMB_API_TOKEN: ${{ secrets.HONEYCOMB_API_TOKEN }}<|MERGE_RESOLUTION|>--- conflicted
+++ resolved
@@ -75,12 +75,8 @@
     runs-on:
       group: dind-large
     container:
-<<<<<<< HEAD
-      image: ghcr.io/dfinity/ic-build@sha256:5bd0f059ad6e21966e9c644516b6ecd52d5ed44f1b18a76b91b59740a9d639a2
-=======
       image: ghcr.io/dfinity/ic-build@sha256:b7d870287df55b9972ed285fe1a9792cb81243523400d83d491f3ee149e8d47c
     if: ${{ vars.RUN_CI == 'true' }}
->>>>>>> c21436bf
     timeout-minutes: 90
     steps:
       - name: Checkout
