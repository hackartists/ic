--- conflicted
+++ resolved
@@ -37,11 +37,7 @@
   bazel-test-all:
     name: Bazel Test All
     container:
-<<<<<<< HEAD
-      image: ghcr.io/dfinity/ic-build@sha256:15e5856161f4904d6b2597d673b3552de4a460380b5b8c72c93ff325af93d1a7
-=======
-      image: ghcr.io/dfinity/ic-build@sha256:748d5cd92d982531a25cd6c4f247bb6c0e484c9ac654164341f59a7d57d1fffc
->>>>>>> 22ecbd44
+      image: ghcr.io/dfinity/ic-build@sha256:748d5cd92d982531a25cd6c4f247bb6c0e484c9ac654164341f59a7d57d1fffc
       options: >-
         -e NODE_NAME --privileged --cgroupns host -v /cache:/cache -v /var/sysimage:/var/sysimage -v /var/tmp:/var/tmp -v /ceph-s3-info:/ceph-s3-info
     timeout-minutes: 90
@@ -111,11 +107,7 @@
     runs-on:
       labels: dind-large
     container:
-<<<<<<< HEAD
-      image: ghcr.io/dfinity/ic-build@sha256:15e5856161f4904d6b2597d673b3552de4a460380b5b8c72c93ff325af93d1a7
-=======
-      image: ghcr.io/dfinity/ic-build@sha256:748d5cd92d982531a25cd6c4f247bb6c0e484c9ac654164341f59a7d57d1fffc
->>>>>>> 22ecbd44
+      image: ghcr.io/dfinity/ic-build@sha256:748d5cd92d982531a25cd6c4f247bb6c0e484c9ac654164341f59a7d57d1fffc
       options: >-
         -e NODE_NAME --privileged --cgroupns host -v /cache:/cache -v /var/sysimage:/var/sysimage -v /var/tmp:/var/tmp -v /ceph-s3-info:/ceph-s3-info
     timeout-minutes: 90
@@ -213,11 +205,7 @@
     runs-on:
       labels: dind-large
     container:
-<<<<<<< HEAD
-      image: ghcr.io/dfinity/ic-build@sha256:15e5856161f4904d6b2597d673b3552de4a460380b5b8c72c93ff325af93d1a7
-=======
-      image: ghcr.io/dfinity/ic-build@sha256:748d5cd92d982531a25cd6c4f247bb6c0e484c9ac654164341f59a7d57d1fffc
->>>>>>> 22ecbd44
+      image: ghcr.io/dfinity/ic-build@sha256:748d5cd92d982531a25cd6c4f247bb6c0e484c9ac654164341f59a7d57d1fffc
       options: >-
         -e NODE_NAME --privileged --cgroupns host -v /cache:/cache -v /var/sysimage:/var/sysimage -v /var/tmp:/var/tmp -v /ceph-s3-info:/ceph-s3-info
     timeout-minutes: 90
@@ -254,11 +242,7 @@
     runs-on:
       labels: dind-large
     container:
-<<<<<<< HEAD
-      image: ghcr.io/dfinity/ic-build@sha256:15e5856161f4904d6b2597d673b3552de4a460380b5b8c72c93ff325af93d1a7
-=======
-      image: ghcr.io/dfinity/ic-build@sha256:748d5cd92d982531a25cd6c4f247bb6c0e484c9ac654164341f59a7d57d1fffc
->>>>>>> 22ecbd44
+      image: ghcr.io/dfinity/ic-build@sha256:748d5cd92d982531a25cd6c4f247bb6c0e484c9ac654164341f59a7d57d1fffc
       options: >-
         -e NODE_NAME --privileged --cgroupns host -v /cache:/cache -v /var/sysimage:/var/sysimage -v /var/tmp:/var/tmp -v /ceph-s3-info:/ceph-s3-info
     timeout-minutes: 90
@@ -295,11 +279,7 @@
     runs-on:
       labels: dind-small
     container:
-<<<<<<< HEAD
-      image: ghcr.io/dfinity/ic-build@sha256:15e5856161f4904d6b2597d673b3552de4a460380b5b8c72c93ff325af93d1a7
-=======
-      image: ghcr.io/dfinity/ic-build@sha256:748d5cd92d982531a25cd6c4f247bb6c0e484c9ac654164341f59a7d57d1fffc
->>>>>>> 22ecbd44
+      image: ghcr.io/dfinity/ic-build@sha256:748d5cd92d982531a25cd6c4f247bb6c0e484c9ac654164341f59a7d57d1fffc
     timeout-minutes: 30
     steps:
       - name: Checkout
@@ -326,11 +306,7 @@
     runs-on:
       labels: dind-large
     container:
-<<<<<<< HEAD
-      image: ghcr.io/dfinity/ic-build@sha256:15e5856161f4904d6b2597d673b3552de4a460380b5b8c72c93ff325af93d1a7
-=======
-      image: ghcr.io/dfinity/ic-build@sha256:748d5cd92d982531a25cd6c4f247bb6c0e484c9ac654164341f59a7d57d1fffc
->>>>>>> 22ecbd44
+      image: ghcr.io/dfinity/ic-build@sha256:748d5cd92d982531a25cd6c4f247bb6c0e484c9ac654164341f59a7d57d1fffc
       options: >-
         -e NODE_NAME --privileged --cgroupns host -v /cache:/cache -v /var/sysimage:/var/sysimage -v /var/tmp:/var/tmp -v /ceph-s3-info:/ceph-s3-info
     timeout-minutes: 90
@@ -432,11 +408,7 @@
     runs-on:
       labels: dind-large
     container:
-<<<<<<< HEAD
-      image: ghcr.io/dfinity/ic-build@sha256:15e5856161f4904d6b2597d673b3552de4a460380b5b8c72c93ff325af93d1a7
-=======
-      image: ghcr.io/dfinity/ic-build@sha256:748d5cd92d982531a25cd6c4f247bb6c0e484c9ac654164341f59a7d57d1fffc
->>>>>>> 22ecbd44
+      image: ghcr.io/dfinity/ic-build@sha256:748d5cd92d982531a25cd6c4f247bb6c0e484c9ac654164341f59a7d57d1fffc
       options: >-
         -e NODE_NAME --privileged --cgroupns host -v /cache:/cache -v /var/sysimage:/var/sysimage -v /var/tmp:/var/tmp -v /ceph-s3-info:/ceph-s3-info
     timeout-minutes: 90
@@ -473,11 +445,7 @@
     runs-on:
       labels: dind-large
     container:
-<<<<<<< HEAD
-      image: ghcr.io/dfinity/ic-build@sha256:15e5856161f4904d6b2597d673b3552de4a460380b5b8c72c93ff325af93d1a7
-=======
-      image: ghcr.io/dfinity/ic-build@sha256:748d5cd92d982531a25cd6c4f247bb6c0e484c9ac654164341f59a7d57d1fffc
->>>>>>> 22ecbd44
+      image: ghcr.io/dfinity/ic-build@sha256:748d5cd92d982531a25cd6c4f247bb6c0e484c9ac654164341f59a7d57d1fffc
       options: >-
         -e NODE_NAME --privileged --cgroupns host -v /cache:/cache -v /var/sysimage:/var/sysimage -v /var/tmp:/var/tmp -v /ceph-s3-info:/ceph-s3-info
     timeout-minutes: 90
