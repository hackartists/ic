--- conflicted
+++ resolved
@@ -42,11 +42,7 @@
       # see linux-x86-64 runner group
       labels: rust-benchmarks
     container:
-<<<<<<< HEAD
-      image: ghcr.io/dfinity/ic-build@sha256:15e5856161f4904d6b2597d673b3552de4a460380b5b8c72c93ff325af93d1a7
-=======
-      image: ghcr.io/dfinity/ic-build@sha256:748d5cd92d982531a25cd6c4f247bb6c0e484c9ac654164341f59a7d57d1fffc
->>>>>>> 22ecbd44
+      image: ghcr.io/dfinity/ic-build@sha256:748d5cd92d982531a25cd6c4f247bb6c0e484c9ac654164341f59a7d57d1fffc
       # running on bare metal machine using ubuntu user
       options: --user ubuntu -v /cache:/cache
     timeout-minutes: 720 # 12 hours
@@ -80,11 +76,7 @@
   bazel-test-bare-metal:
     name: Bazel Test Bare Metal
     container:
-<<<<<<< HEAD
-      image: ghcr.io/dfinity/ic-build@sha256:15e5856161f4904d6b2597d673b3552de4a460380b5b8c72c93ff325af93d1a7
-=======
-      image: ghcr.io/dfinity/ic-build@sha256:748d5cd92d982531a25cd6c4f247bb6c0e484c9ac654164341f59a7d57d1fffc
->>>>>>> 22ecbd44
+      image: ghcr.io/dfinity/ic-build@sha256:748d5cd92d982531a25cd6c4f247bb6c0e484c9ac654164341f59a7d57d1fffc
       options: >-
         -e NODE_NAME --privileged --cgroupns host -v /cache:/cache -v /var/sysimage:/var/sysimage -v /var/tmp:/var/tmp
     timeout-minutes: 120
@@ -130,11 +122,7 @@
       group: zh1
       labels: dind-large
     container:
-<<<<<<< HEAD
-      image: ghcr.io/dfinity/ic-build@sha256:15e5856161f4904d6b2597d673b3552de4a460380b5b8c72c93ff325af93d1a7
-=======
-      image: ghcr.io/dfinity/ic-build@sha256:748d5cd92d982531a25cd6c4f247bb6c0e484c9ac654164341f59a7d57d1fffc
->>>>>>> 22ecbd44
+      image: ghcr.io/dfinity/ic-build@sha256:748d5cd92d982531a25cd6c4f247bb6c0e484c9ac654164341f59a7d57d1fffc
       options: >-
         -e NODE_NAME --privileged --cgroupns host -v /cache:/cache -v /var/sysimage:/var/sysimage -v /var/tmp:/var/tmp
     timeout-minutes: 240
@@ -179,11 +167,7 @@
       group: zh1
       labels: dind-large
     container:
-<<<<<<< HEAD
-      image: ghcr.io/dfinity/ic-build@sha256:15e5856161f4904d6b2597d673b3552de4a460380b5b8c72c93ff325af93d1a7
-=======
-      image: ghcr.io/dfinity/ic-build@sha256:748d5cd92d982531a25cd6c4f247bb6c0e484c9ac654164341f59a7d57d1fffc
->>>>>>> 22ecbd44
+      image: ghcr.io/dfinity/ic-build@sha256:748d5cd92d982531a25cd6c4f247bb6c0e484c9ac654164341f59a7d57d1fffc
       options: >-
         -e NODE_NAME --privileged --cgroupns host -v /cache:/cache -v /var/sysimage:/var/sysimage -v /var/tmp:/var/tmp
     timeout-minutes: 20
@@ -228,11 +212,7 @@
       group: zh1
       labels: dind-large
     container:
-<<<<<<< HEAD
-      image: ghcr.io/dfinity/ic-build@sha256:15e5856161f4904d6b2597d673b3552de4a460380b5b8c72c93ff325af93d1a7
-=======
-      image: ghcr.io/dfinity/ic-build@sha256:748d5cd92d982531a25cd6c4f247bb6c0e484c9ac654164341f59a7d57d1fffc
->>>>>>> 22ecbd44
+      image: ghcr.io/dfinity/ic-build@sha256:748d5cd92d982531a25cd6c4f247bb6c0e484c9ac654164341f59a7d57d1fffc
       options: >-
         -e NODE_NAME --privileged --cgroupns host -v /cache:/cache -v /var/sysimage:/var/sysimage -v /var/tmp:/var/tmp
     timeout-minutes: 480
@@ -282,11 +262,7 @@
       group: zh1
       labels: dind-large
     container:
-<<<<<<< HEAD
-      image: ghcr.io/dfinity/ic-build@sha256:15e5856161f4904d6b2597d673b3552de4a460380b5b8c72c93ff325af93d1a7
-=======
-      image: ghcr.io/dfinity/ic-build@sha256:748d5cd92d982531a25cd6c4f247bb6c0e484c9ac654164341f59a7d57d1fffc
->>>>>>> 22ecbd44
+      image: ghcr.io/dfinity/ic-build@sha256:748d5cd92d982531a25cd6c4f247bb6c0e484c9ac654164341f59a7d57d1fffc
       options: >-
         -e NODE_NAME --privileged --cgroupns host -v /cache:/cache -v /var/sysimage:/var/sysimage -v /var/tmp:/var/tmp
     timeout-minutes: 60
