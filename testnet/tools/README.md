--- conflicted
+++ resolved
@@ -5,12 +5,7 @@
 The procedure currently works on a linux host only.
 
 * Reserve a static testnet using Dee
-<<<<<<< HEAD
-* Start the docker container: `./gitlab-ci/tools/docker-run`
+* Start the container: `./gitlab-ci/container/container-run.sh`
 * Produce required artifacts and start the testnet reserved using them: `bazel run //testnet/tools:icos_deploy --config=systest -- <testnet>`
 
-To produce all required artifacts but do not start a testnet run the command with `-n` flag: `bazel run //testnet/tools:icos_deploy --config=systest -- -n`
-=======
-* Start the container: `./gitlab-ci/container/container-run.sh`
-* Produce required artifacts and start the testnet reserved using them: `bazel run //testnet/tools:icos_deploy --config=systest -- <testnet>`
->>>>>>> 08244b2b
+To produce all required artifacts but do not start a testnet run the command with `-n` flag: `bazel run //testnet/tools:icos_deploy --config=systest -- -n`