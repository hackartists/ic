--- conflicted
+++ resolved
@@ -682,16 +682,10 @@
 url = { version = "2.5.2", features = ["serde"] }
 uuid = { version = "1.10.0", features = ["v4", "serde"] }
 walkdir = "=2.3.3"
-<<<<<<< HEAD
 walrus = "0.21.1"
 wasm-encoder = { version = "0.215.0", features = ["wasmparser"] }
 wasmparser = "0.215.0"
 wasmprinter = "0.215.0"
-=======
-wasm-encoder = { version = "0.212.0", features = ["wasmparser"] }
-wasmparser = "0.212.0"
-wasmprinter = "0.212.0"
->>>>>>> 97867a12
 wast = "212.0.0"
 wat = "=1.212.0"
 x509-cert = { version = "0.2.5", features = ["builder", "hazmat"] }
